--- conflicted
+++ resolved
@@ -329,11 +329,7 @@
 	--command $cmd
 	--container $ctnr
 	--task-id $td
-<<<<<<< HEAD
-	--yes
-=======
 	--yes=false
->>>>>>> 5274b273
 */
 func (cli *CLI) SvcExec(opts *SvcExecRequest) (string, error) {
 	return cli.exec(
@@ -344,11 +340,7 @@
 			"--command", opts.Command,
 			"--container", opts.Container,
 			"--task-id", opts.TaskID,
-<<<<<<< HEAD
-			"--yes"))
-=======
 			"--yes=false"))
->>>>>>> 5274b273
 }
 
 /*SvcDelete runs:
@@ -598,10 +590,7 @@
 	--env $e
 	--name $n
 	--command $cmd
-<<<<<<< HEAD
-=======
 	--yes=false
->>>>>>> 5274b273
 */
 func (cli *CLI) TaskExec(opts *TaskExecRequest) (string, error) {
 	return cli.exec(
@@ -609,12 +598,8 @@
 			"--app", opts.AppName,
 			"--name", opts.Name,
 			"--env", opts.EnvName,
-<<<<<<< HEAD
-			"--command", opts.Command))
-=======
 			"--command", opts.Command,
 			"--yes=false"))
->>>>>>> 5274b273
 }
 
 /*TaskDelete runs:
