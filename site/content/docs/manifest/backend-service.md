List of all available properties for a `'Backend Service'` manifest.

???+ note "Sample manifest for an api service"

    ```yaml
    # Your service name will be used in naming your resources like log groups, ECS services, etc.
    name: api
    type: Backend Service
    
    # Your service is reachable at "http://api.${COPILOT_SERVICE_DISCOVERY_ENDPOINT}:8080" but is not public.
    
    # Configuration for your containers and service.
    image:
      build: ./api/Dockerfile
      port: 8080
      healthcheck:
        command: ["CMD-SHELL", "curl -f http://localhost:8080 || exit 1"]
        interval: 10s
        retries: 2
        timeout: 5s 
        start_period: 0s
    
    cpu: 256
    memory: 512
    count: 1
<<<<<<< HEAD

    storage:
      volumes:
        myEFSVolume:
          path: '/etc/mount1'
          read_only: true
          efs:
            id: fs-12345678
            root_dir: '/'
            auth:
              iam: true
              access_point_id: fsap-12345678
    
=======
    network:
      vpc:
        placement: 'private'
        security_groups: ['sg-05d7cd12cceeb9a6e']
>>>>>>> 12a94be8
    
    variables: 
      LOG_LEVEL: info
    secrets:
      GITHUB_TOKEN: GITHUB_TOKEN
    
    # You can override any of the values defined above by environment.
    environments:
      production:
        count: 2
    ```

<a id="name" href="#name" class="field">`name`</a> <span class="type">String</span>  
The name of your service.   

<div class="separator"></div>

<a id="type" href="#type" class="field">`type`</a> <span class="type">String</span>  
The architecture type for your service. [Backend Services](../concepts/services.md#backend-service) are not reachable from the internet, but can be reached with [service discovery](../developing/service-discovery.md) from your other services.

<div class="separator"></div>

<a id="image" href="#image" class="field">`image`</a> <span class="type">Map</span>  
The image section contains parameters relating to the Docker build configuration and exposed port.  

<span class="parent-field">image.</span><a id="image-build" href="#image-build" class="field">`build`</a> <span class="type">String or Map</span>  
If you specify a string, Copilot interprets it as the path to your Dockerfile. It will assume that the dirname of the string you specify should be the build context. The manifest:
```yaml
image:
  build: path/to/dockerfile
```
will result in the following call to docker build: `$ docker build --file path/to/dockerfile path/to`

You can also specify build as a map:
```yaml
image:
  build:
    dockerfile: path/to/dockerfile
    context: context/dir
    target: build-stage
    cache_from:
      - image:tag
    args:
      key: value
```
In this case, copilot will use the context directory you specified and convert the key-value pairs under args to --build-arg overrides. The equivalent docker build call will be:  
`$ docker build --file path/to/dockerfile --target build-stage --cache-from image:tag --build-arg key=value context/dir`.

You can omit fields and Copilot will do its best to understand what you mean. For example, if you specify `context` but not `dockerfile`, Copilot will run Docker in the context directory and assume that your Dockerfile is named "Dockerfile." If you specify `dockerfile` but no `context`, Copilot assumes you want to run Docker in the directory that contains `dockerfile`.

All paths are relative to your workspace root.

<span class="parent-field">image.</span><a id="image-location" href="#image-location" class="field">`location`</a> <span class="type">String</span>  
Instead of building a container from a Dockerfile, you can specify an existing image name. Mutually exclusive with [`image.build`](#image-build).    
The `location` field follows the same definition as the [`image` parameter](https://docs.aws.amazon.com/AmazonECS/latest/developerguide/task_definition_parameters.html#container_definition_image) in the Amazon ECS task definition.

<span class="parent-field">image.</span><a id="image-port" href="#image-port" class="field">`port`</a> <span class="type">Integer</span>  
The port exposed in your Dockerfile. Copilot should parse this value for you from your `EXPOSE` instruction.  
If you don't need your Backend Service to accept requests from other services, you can omit this field.

<span class="parent-field">image.</span><a id="image-healthcheck" href="#image-healthcheck" class="field">`healthcheck`</a> <span class="type">Map</span>  
Optional configuration for container health checks.

<span class="parent-field">image.healthcheck.</span><a id="image-healthcheck-cmd" href="#image-healthcheck-cmd" class="field">`command`</a> <span class="type">Array of Strings</span>  
The command to run to determine if the container is healthy.  
The string array can start with `CMD` to execute the command arguments directly, or `CMD-SHELL` to run the command with the container's default shell.

<span class="parent-field">image.healthcheck.</span><a id="image-healthcheck-interval" href="#image-healthcheck-interval" class="field">`interval`</a> <span class="type">Duration</span>  
Time period between health checks, in seconds. Default is 10s.

<span class="parent-field">image.healthcheck.</span><a id="image-healthcheck-retries" href="#image-healthcheck-retries" class="field">`retries`</a> <span class="type">Integer</span>  
Number of times to retry before container is deemed unhealthy. Default is 2.

<span class="parent-field">image.healthcheck.</span><a id="image-healthcheck-timeout" href="#image-healthcheck-timeout" class="field">`timeout`</a> <span class="type">Duration</span>  
How long to wait before considering the health check failed, in seconds. Default is 5s.

<span class="parent-field">image.healthcheck.</span><a id="image-healthcheck-start-period" href="#image-healthcheck-start-period" class="field">`start_period`</a> <span class="type">Duration</span>  
Grace period within which to provide containers time to bootstrap before failed health checks count towards the maximum number of retries. Default is 0s.

<div class="separator"></div>

<a id="cpu" href="#cpu" class="field">`cpu`</a> <span class="type">Integer</span>  
Number of CPU units for the task. See the [Amazon ECS docs](https://docs.aws.amazon.com/AmazonECS/latest/developerguide/task-cpu-memory-error.html) for valid CPU values.

<div class="separator"></div>

<a id="memory" href="#memory" class="field">`memory`</a> <span class="type">Integer</span>  
Amount of memory in MiB used by the task. See the [Amazon ECS docs](https://docs.aws.amazon.com/AmazonECS/latest/developerguide/task-cpu-memory-error.html) for valid memory values.

<div class="separator"></div>

<a id="count" href="#count" class="field">`count`</a> <span class="type">Integer or Map</span>  
If you specify a number:
```yaml
count: 5
```
The service will set the desired count to 5 and maintain 5 tasks in your service.

Alternatively, you can specify a map for setting up autoscaling:
```yaml
count:
  range: 1-10
  cpu_percentage: 70
  memory_percentage: 80
```


<span class="parent-field">count.</span><a id="count-range" href="#count-range" class="field">`range`</a> <span class="type">String</span>  
Specify a minimum and maximum bound for the number of tasks your service should maintain.  

<span class="parent-field">count.</span><a id="count-cpu-percentage" href="#count-cpu-percentage" class="field">`cpu_percentage`</a> <span class="type">Integer</span>  
Scale up or down based on the average CPU your service should maintain.  

<span class="parent-field">count.</span><a id="count-memory-percentage" href="#count-memory-percentage" class="field">`memory_percentage`</a> <span class="type">Integer</span>  
Scale up or down based on the average memory your service should maintain.  

<div class="separator"></div>

<a id="network" href="#network" class="field">`network`</a> <span class="type">Map</span>    
The `network` section contains parameters for connecting to AWS resources in a VPC.

<span class="parent-field">network.</span><a id="network-vpc" href="#network-vpc" class="field">`vpc`</a> <span class="type">Map</span>  
Subnets and security groups attached to your tasks.

<span class="parent-field">network.vpc.</span><a id="network-vpc-placement" href="#network-vpc-placement" class="field">`placement`</a> <span class="type">String</span>  
Must be one of `'public'` or `'private'`. Defaults to launching your tasks in public subnets.

!!! info inline end
    Launching tasks in `'private'` subnets that need internet connectivity is only supported if you imported a VPC with
    NAT Gateways when running `copilot env init`. See [#1959](https://github.com/aws/copilot-cli/issues/1959) for tracking
    NAT Gateways support in Copilot-generated VPCs.

<span class="parent-field">network.vpc.</span><a id="network-vpc-security-groups" href="#network-vpc-security-groups" class="field">`security_groups`</a> <span class="type">Array of Strings</span>  
Additional security group IDs associated with your tasks. Copilot always includes a security group so containers within your environment
can communicate with each other.

<div class="separator"></div>

<a id="variables" href="#variables" class="field">`variables`</a> <span class="type">Map</span>   
Key-value pairs that represent environment variables that will be passed to your service. Copilot will include a number of environment variables by default for you.

<div class="separator"></div>

<a id="secrets" href="#secrets" class="field">`secrets`</a> <span class="type">Map</span>   
Key-value pairs that represent secret values from [AWS Systems Manager Parameter Store](https://docs.aws.amazon.com/systems-manager/latest/userguide/systems-manager-parameter-store.html) that will be securely passed to your service as environment variables.

<div class="separator"></div>

<a id="storage" href="#storage" class="field">`storage`</a> <span class="type">Map</span>  
The Storage section lets you specify external EFS volumes for your containers and sidecars to mount. This allows you to access persistent storage across regions for data processing or CMS workloads. For more detail, see the [storage](../developing/storage.md) page.

<span class="parent-field">storage.</span><a id="volumes" href="#volumes" class="field">`volumes`</a> <span class="type">Map</span>  
Specify the name and configuration of any EFS volumes you would like to attach. 

<span class="parent-field">volumes.</span><a id="volume" href="#volume" class="field">`volume`</a> <span class="type">Map</span>  
Specify the configuration of a volume. 

<span class="parent-field">volume.</span><a id="path" href="#path" class="field">`path`</a> <span class="type">String</span>  
Specify the location in the container where you would like your volume to be mounted. Must be fewer than 242 characters and must consist only of the characters `a-zA-Z0-9.-_/`. 

<span class="parent-field">volume.</span><a id="read_only" href="#read-only" class="field">`read_only`</a> <span class="type">Bool</span>  
Defines whether the volume is read-only or not. Defaults to true. If false, the container is granted `elasticfilesystem:ClientWrite` permissions to the filesystem and the volume is writable. 

<span class="parent-field">volume.</span><a id="efs" href="#efs" class="field">`efs`</a> <span class="type">Map</span>  
Specify more detailed EFS configuration.

<span class="parent-field">efs.</span><a id="id" href="#id" class="field">`id`</a> <span class="type">String</span>  
The ID of the filesystem you would like to mount. 

<span class="parent-field">efs.</span><a id="auth" href="#auth" class="field">`auth`</a> <span class="type">Map</span>  
Specify advanced authorization configuration for EFS. 

<span class="parent-field">auth.</span><a id="iam" href="#iam" class="field">`iam`</a> <span class="type">Bool</span>  
Default: true. Whether or not to use IAM authorization to determine whether the volume is allowed to connect to EFS. 

<span class="parent-field">auth.</span><a id="access_point_id" href="#access-point-id" class="field">`access_point_id`</a> <span class="type">String</span>  
The ID of the EFS access point to connect to. If using access points, IAM must be enabled and the `root_dir` field must be either empty or `/`. 

<div class="separator"></div>

<a id="environments" href="#environments" class="field">`environments`</a> <span class="type">Map</span>  
The environment section lets you override any value in your manifest based on the environment you're in. In the example manifest above, we're overriding the count parameter so that we can run 2 copies of our service in our prod environment.<|MERGE_RESOLUTION|>--- conflicted
+++ resolved
@@ -23,7 +23,6 @@
     cpu: 256
     memory: 512
     count: 1
-<<<<<<< HEAD
 
     storage:
       volumes:
@@ -37,12 +36,10 @@
               iam: true
               access_point_id: fsap-12345678
     
-=======
     network:
       vpc:
         placement: 'private'
         security_groups: ['sg-05d7cd12cceeb9a6e']
->>>>>>> 12a94be8
     
     variables: 
       LOG_LEVEL: info
