--- conflicted
+++ resolved
@@ -13,11 +13,7 @@
 	// LegacyEnvTemplateVersion is the version associated with the environment template before we started versioning.
 	LegacyEnvTemplateVersion = "v0.0.0"
 	// LatestEnvTemplateVersion is the latest version number available for environment templates.
-<<<<<<< HEAD
-	LatestEnvTemplateVersion = "v1.2.0"
-=======
 	LatestEnvTemplateVersion = "v1.3.0"
->>>>>>> 5274b273
 )
 
 // CreateEnvironmentInput holds the fields required to deploy an environment.
