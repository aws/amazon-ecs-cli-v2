// Copyright Amazon.com, Inc. or its affiliates. All Rights Reserved.
// SPDX-License-Identifier: Apache-2.0

package stack

import (
	"fmt"
	"testing"
	"time"

	"github.com/aws/aws-sdk-go/aws"
	"github.com/aws/copilot-cli/internal/pkg/manifest"
	"github.com/aws/copilot-cli/internal/pkg/template"
	"github.com/stretchr/testify/require"
)

func Test_convertSidecar(t *testing.T) {
	mockImage := aws.String("mockImage")
	mockMap := map[string]string{"foo": "bar"}
	mockCredsParam := aws.String("mockCredsParam")
	testCases := map[string]struct {
		inPort      string
		inEssential bool

		wanted    *template.SidecarOpts
		wantedErr error
	}{
		"invalid port": {
			inPort: "b/a/d/P/o/r/t",

			wantedErr: fmt.Errorf("cannot parse port mapping from b/a/d/P/o/r/t"),
		},
		"good port without protocol": {
			inPort:      "2000",
			inEssential: true,

			wanted: &template.SidecarOpts{
				Name:       aws.String("foo"),
				Port:       aws.String("2000"),
				CredsParam: mockCredsParam,
				Image:      mockImage,
				Secrets:    mockMap,
				Variables:  mockMap,
				Essential:  aws.Bool(true),
			},
		},
		"good port with protocol": {
			inPort:      "2000/udp",
			inEssential: true,

			wanted: &template.SidecarOpts{
				Name:       aws.String("foo"),
				Port:       aws.String("2000"),
				Protocol:   aws.String("udp"),
				CredsParam: mockCredsParam,
				Image:      mockImage,
				Secrets:    mockMap,
				Variables:  mockMap,
				Essential:  aws.Bool(true),
			},
		},
		"specify essential as false": {
			inPort:      "2000",
			inEssential: false,

			wanted: &template.SidecarOpts{
				Name:       aws.String("foo"),
				Port:       aws.String("2000"),
				CredsParam: mockCredsParam,
				Image:      mockImage,
				Secrets:    mockMap,
				Variables:  mockMap,
				Essential:  aws.Bool(false),
			},
		},
	}
	for name, tc := range testCases {
		t.Run(name, func(t *testing.T) {
			sidecar := map[string]*manifest.SidecarConfig{
				"foo": {
					CredsParam: mockCredsParam,
					Image:      mockImage,
					Secrets:    mockMap,
					Variables:  mockMap,
					Essential:  aws.Bool(tc.inEssential),
					Port:       aws.String(tc.inPort),
				},
			}
			got, err := convertSidecar(sidecar)

			if tc.wantedErr != nil {
				require.EqualError(t, err, tc.wantedErr.Error())
			} else {
				require.NoError(t, err)
				require.Equal(t, got[0], tc.wanted)
			}
		})
	}
}

func Test_convertAutoscaling(t *testing.T) {
	const (
		mockRange    = "1-100"
		mockRequests = 1000
	)
	mockResponseTime := 512 * time.Millisecond
	testCases := map[string]struct {
		inRange        manifest.Range
		inCPU          int
		inMemory       int
		inRequests     int
		inResponseTime time.Duration

		wanted    *template.AutoscalingOpts
		wantedErr error
	}{
		"invalid range": {
			inRange: "badRange",

			wantedErr: fmt.Errorf("invalid range value badRange. Should be in format of ${min}-${max}"),
		},
		"success": {
			inRange:        mockRange,
			inCPU:          70,
			inMemory:       80,
			inRequests:     mockRequests,
			inResponseTime: mockResponseTime,

			wanted: &template.AutoscalingOpts{
				MaxCapacity:  aws.Int(100),
				MinCapacity:  aws.Int(1),
				CPU:          aws.Float64(70),
				Memory:       aws.Float64(80),
				Requests:     aws.Float64(1000),
				ResponseTime: aws.Float64(0.512),
			},
		},
	}
	for name, tc := range testCases {
		t.Run(name, func(t *testing.T) {
			a := manifest.Autoscaling{
				Range:        &tc.inRange,
				CPU:          aws.Int(tc.inCPU),
				Memory:       aws.Int(tc.inMemory),
				Requests:     aws.Int(tc.inRequests),
				ResponseTime: &tc.inResponseTime,
			}
			got, err := convertAutoscaling(&a)

			if tc.wantedErr != nil {
				require.EqualError(t, err, tc.wantedErr.Error())
			} else {
				require.NoError(t, err)
				require.Equal(t, got, tc.wanted)
			}
		})
	}
}

func Test_convertHTTPHealthCheck(t *testing.T) {
	// These are used by reference to represent the output of the manifest.durationp function.
	duration15Seconds := time.Duration(15 * time.Second)
	duration60Seconds := time.Duration(60 * time.Second)
	testCases := map[string]struct {
		inputPath               *string
		inputHealthyThreshold   *int64
		inputUnhealthyThreshold *int64
		inputInterval           *time.Duration
		inputTimeout            *time.Duration

		wantedOpts template.HTTPHealthCheckOpts
	}{
		"no fields indicated in manifest": {
			inputPath:               nil,
			inputHealthyThreshold:   nil,
			inputUnhealthyThreshold: nil,
			inputInterval:           nil,
			inputTimeout:            nil,

			wantedOpts: template.HTTPHealthCheckOpts{
				HealthCheckPath: "/",
			},
		},
		"just HealthyThreshold": {
			inputPath:               nil,
			inputHealthyThreshold:   aws.Int64(5),
			inputUnhealthyThreshold: nil,
			inputInterval:           nil,
			inputTimeout:            nil,

			wantedOpts: template.HTTPHealthCheckOpts{
				HealthCheckPath:  "/",
				HealthyThreshold: aws.Int64(5),
			},
		},
		"just UnhealthyThreshold": {
			inputPath:               nil,
			inputHealthyThreshold:   nil,
			inputUnhealthyThreshold: aws.Int64(5),
			inputInterval:           nil,
			inputTimeout:            nil,

			wantedOpts: template.HTTPHealthCheckOpts{
				HealthCheckPath:    "/",
				UnhealthyThreshold: aws.Int64(5),
			},
		},
		"just Interval": {
			inputPath:               nil,
			inputHealthyThreshold:   nil,
			inputUnhealthyThreshold: nil,
			inputInterval:           &duration15Seconds,
			inputTimeout:            nil,

			wantedOpts: template.HTTPHealthCheckOpts{
				HealthCheckPath: "/",
				Interval:        aws.Int64(15),
			},
		},
		"just Timeout": {
			inputPath:               nil,
			inputHealthyThreshold:   nil,
			inputUnhealthyThreshold: nil,
			inputInterval:           nil,
			inputTimeout:            &duration15Seconds,

			wantedOpts: template.HTTPHealthCheckOpts{
				HealthCheckPath: "/",
				Timeout:         aws.Int64(15),
			},
		},
		"all values changed in manifest": {
			inputPath:               aws.String("/road/to/nowhere"),
			inputHealthyThreshold:   aws.Int64(3),
			inputUnhealthyThreshold: aws.Int64(3),
			inputInterval:           &duration60Seconds,
			inputTimeout:            &duration60Seconds,

			wantedOpts: template.HTTPHealthCheckOpts{
				HealthCheckPath:    "/road/to/nowhere",
				HealthyThreshold:   aws.Int64(3),
				UnhealthyThreshold: aws.Int64(3),
				Interval:           aws.Int64(60),
				Timeout:            aws.Int64(60),
			},
		},
	}
	for name, tc := range testCases {
		t.Run(name, func(t *testing.T) {
			// GIVEN
			hc := manifest.HealthCheckArgsOrString{
				HealthCheckPath: tc.inputPath,
				HealthCheckArgs: manifest.HTTPHealthCheckArgs{
					Path:               tc.inputPath,
					HealthyThreshold:   tc.inputHealthyThreshold,
					UnhealthyThreshold: tc.inputUnhealthyThreshold,
					Timeout:            tc.inputTimeout,
					Interval:           tc.inputInterval,
				},
			}
			// WHEN
			actualOpts := convertHTTPHealthCheck(&hc)

			// THEN
			require.Equal(t, tc.wantedOpts, actualOpts)
		})
	}
}

func Test_convertManagedFSInfo(t *testing.T) {
	testCases := map[string]struct {
		inVolumes         map[string]manifest.Volume
		wantManagedConfig *template.ManagedVolumeCreationInfo
		wantVolumes       map[string]manifest.Volume
		wantErr           string
	}{
		"no managed config": {
			inVolumes: map[string]manifest.Volume{
				"wordpress": {
					EFS: &manifest.EFSConfigOrBool{
						Config: manifest.EFSVolumeConfiguration{
							FileSystemID: aws.String("fs-1234"),
						},
					},
					MountPointOpts: manifest.MountPointOpts{
						ContainerPath: aws.String("/var/www"),
					},
				},
			},
			wantManagedConfig: nil,
			wantVolumes: map[string]manifest.Volume{
				"wordpress": {
					EFS: &manifest.EFSConfigOrBool{
						Config: manifest.EFSVolumeConfiguration{
							FileSystemID: aws.String("fs-1234"),
						},
					},
					MountPointOpts: manifest.MountPointOpts{
						ContainerPath: aws.String("/var/www"),
					},
				},
			},
		},
		"with managed config": {
			inVolumes: map[string]manifest.Volume{
				"wordpress": {
					EFS: &manifest.EFSConfigOrBool{
						Enabled: aws.Bool(true),
					},
					MountPointOpts: manifest.MountPointOpts{
						ContainerPath: aws.String("/var/www"),
					},
				},
			},
			wantManagedConfig: &template.ManagedVolumeCreationInfo{
				Name:    aws.String("wordpress"),
				DirName: aws.String("fe"),
				UID:     aws.Uint32(1336298249),
				GID:     aws.Uint32(1336298249),
			},
			wantVolumes: map[string]manifest.Volume{},
		},
		"with custom UID": {
			inVolumes: map[string]manifest.Volume{
				"wordpress": {
					EFS: &manifest.EFSConfigOrBool{
						Config: manifest.EFSVolumeConfiguration{
							UID: aws.Uint32(10000),
							GID: aws.Uint32(100000),
						},
					},
					MountPointOpts: manifest.MountPointOpts{
						ContainerPath: aws.String("/var/www"),
					},
				},
			},
			wantManagedConfig: &template.ManagedVolumeCreationInfo{
				Name:    aws.String("wordpress"),
				DirName: aws.String("fe"),
				UID:     aws.Uint32(10000),
				GID:     aws.Uint32(100000),
			},
			wantVolumes: map[string]manifest.Volume{},
		},
	}
	for name, tc := range testCases {
		t.Run(name, func(t *testing.T) {
			// WHEN
			gotManaged, err := convertManagedFSInfo(aws.String("fe"), tc.inVolumes)

			// THEN
			if tc.wantErr != "" {
				require.EqualError(t, err, tc.wantErr)
			} else {
				require.NoError(t, err)
				require.Equal(t, tc.wantManagedConfig, gotManaged)
			}
		})
	}
}
func Test_convertStorageOpts(t *testing.T) {
	testCases := map[string]struct {
		inVolumes map[string]manifest.Volume
		wantOpts  template.StorageOpts
		wantErr   string
	}{
		"minimal configuration": {
			inVolumes: map[string]manifest.Volume{
				"wordpress": {
<<<<<<< HEAD
					EFS: &manifest.EFSConfigOrBool{
=======
					EFS: &manifest.EFSConfigOrID{
>>>>>>> 7b874e97
						Config: manifest.EFSVolumeConfiguration{
							FileSystemID: aws.String("fs-1234"),
						},
					},
					MountPointOpts: manifest.MountPointOpts{
						ContainerPath: aws.String("/var/www"),
					},
				},
			},
			wantOpts: template.StorageOpts{
				Volumes: []*template.Volume{
					{
						Name: aws.String("wordpress"),
						EFS: &template.EFSVolumeConfiguration{
							Filesystem:    aws.String("fs-1234"),
							RootDirectory: aws.String("/"),
							IAM:           aws.String("DISABLED"),
						},
					},
				},
				MountPoints: []*template.MountPoint{
					{
						ContainerPath: aws.String("/var/www"),
						ReadOnly:      aws.Bool(true),
						SourceVolume:  aws.String("wordpress"),
					},
				},
				EFSPerms: []*template.EFSPermission{
					{
						FilesystemID: aws.String("fs-1234"),
						Write:        false,
					},
				},
			},
		},
		"empty volume for shareable storage between sidecar and main container": {
			inVolumes: map[string]manifest.Volume{
				"scratch": {
					MountPointOpts: manifest.MountPointOpts{
						ContainerPath: aws.String("/var/scratch"),
					},
					EFS: &manifest.EFSConfigOrBool{
						Enabled: aws.Bool(false),
					},
				},
			},
			wantOpts: template.StorageOpts{
				Volumes: []*template.Volume{
					{
						Name: aws.String("scratch"),
					},
				},
				MountPoints: []*template.MountPoint{
					{
						ContainerPath: aws.String("/var/scratch"),
						ReadOnly:      aws.Bool(true),
						SourceVolume:  aws.String("scratch"),
					},
				},
			},
		},
		"fsid not specified": {
			inVolumes: map[string]manifest.Volume{
				"wordpress": {
					MountPointOpts: manifest.MountPointOpts{
						ContainerPath: aws.String("/var/www"),
					},
<<<<<<< HEAD
					EFS: &manifest.EFSConfigOrBool{
=======
					EFS: &manifest.EFSConfigOrID{
>>>>>>> 7b874e97
						Config: manifest.EFSVolumeConfiguration{
							RootDirectory: aws.String("/"),
						},
					},
				},
			},
			wantErr: fmt.Sprintf("validate EFS configuration for volume wordpress: %s", errNoFSID.Error()),
		},
		"container path not specified": {
			inVolumes: map[string]manifest.Volume{
				"wordpress": {
<<<<<<< HEAD
					EFS: &manifest.EFSConfigOrBool{
=======
					EFS: &manifest.EFSConfigOrID{
>>>>>>> 7b874e97
						Config: manifest.EFSVolumeConfiguration{
							FileSystemID: aws.String("fs-1234"),
						},
					},
				},
			},
			wantErr: fmt.Sprintf("validate container configuration for volume wordpress: %s", errNoContainerPath.Error()),
		},
		"full specification with access point renders correctly": {
			inVolumes: map[string]manifest.Volume{
				"wordpress": {
<<<<<<< HEAD
					EFS: &manifest.EFSConfigOrBool{
=======
					EFS: &manifest.EFSConfigOrID{
>>>>>>> 7b874e97
						Config: manifest.EFSVolumeConfiguration{
							FileSystemID:  aws.String("fs-1234"),
							RootDirectory: aws.String("/"),
							AuthConfig: &manifest.AuthorizationConfig{
								IAM:           aws.Bool(true),
								AccessPointID: aws.String("ap-1234"),
							},
						},
					},
					MountPointOpts: manifest.MountPointOpts{
						ContainerPath: aws.String("/var/www"),
						ReadOnly:      aws.Bool(false),
					},
				},
			},
			wantOpts: template.StorageOpts{
				Volumes: []*template.Volume{
					{
						Name: aws.String("wordpress"),
						EFS: &template.EFSVolumeConfiguration{
							Filesystem:    aws.String("fs-1234"),
							RootDirectory: aws.String("/"),
							IAM:           aws.String("ENABLED"),
							AccessPointID: aws.String("ap-1234"),
						},
					},
				},
				MountPoints: []*template.MountPoint{
					{
						ContainerPath: aws.String("/var/www"),
						ReadOnly:      aws.Bool(false),
						SourceVolume:  aws.String("wordpress"),
					},
				},
				EFSPerms: []*template.EFSPermission{
					{
						FilesystemID:  aws.String("fs-1234"),
						AccessPointID: aws.String("ap-1234"),
						Write:         true,
					},
				},
			},
		},
		"full specification without access point renders correctly": {
			inVolumes: map[string]manifest.Volume{
				"wordpress": {
<<<<<<< HEAD
					EFS: &manifest.EFSConfigOrBool{
=======
					EFS: &manifest.EFSConfigOrID{
>>>>>>> 7b874e97
						Config: manifest.EFSVolumeConfiguration{
							FileSystemID:  aws.String("fs-1234"),
							RootDirectory: aws.String("/wordpress"),
							AuthConfig: &manifest.AuthorizationConfig{
								IAM: aws.Bool(true),
							},
						},
					},
					MountPointOpts: manifest.MountPointOpts{
						ContainerPath: aws.String("/var/www"),
						ReadOnly:      aws.Bool(false),
					},
				},
			},
			wantOpts: template.StorageOpts{
				Volumes: []*template.Volume{
					{
						Name: aws.String("wordpress"),
						EFS: &template.EFSVolumeConfiguration{
							Filesystem:    aws.String("fs-1234"),
							RootDirectory: aws.String("/wordpress"),
							IAM:           aws.String("ENABLED"),
						},
					},
				},
				MountPoints: []*template.MountPoint{
					{
						ContainerPath: aws.String("/var/www"),
						ReadOnly:      aws.Bool(false),
						SourceVolume:  aws.String("wordpress"),
					},
				},
				EFSPerms: []*template.EFSPermission{
					{
						FilesystemID: aws.String("fs-1234"),
						Write:        true,
					},
				},
			},
		},
		"error when AP is specified with root dir": {
			inVolumes: map[string]manifest.Volume{
				"wordpress": {
<<<<<<< HEAD
					EFS: &manifest.EFSConfigOrBool{
=======
					EFS: &manifest.EFSConfigOrID{
>>>>>>> 7b874e97
						Config: manifest.EFSVolumeConfiguration{
							FileSystemID:  aws.String("fs-1234"),
							RootDirectory: aws.String("/wordpress"),
							AuthConfig: &manifest.AuthorizationConfig{
								IAM:           aws.Bool(true),
								AccessPointID: aws.String("ap-1234"),
							},
						},
					},
					MountPointOpts: manifest.MountPointOpts{
						ContainerPath: aws.String("/var/www"),
						ReadOnly:      aws.Bool(false),
					},
				},
			},
			wantErr: fmt.Sprintf("validate EFS configuration for volume wordpress: %s", errAccessPointWithRootDirectory.Error()),
		},
		"error when AP is specified without IAM": {
			inVolumes: map[string]manifest.Volume{
				"wordpress": {
<<<<<<< HEAD
					EFS: &manifest.EFSConfigOrBool{
						Config: manifest.EFSVolumeConfiguration{
							FileSystemID:  aws.String("fs-1234"),
							RootDirectory: aws.String("/"),
=======
					EFS: &manifest.EFSConfigOrID{
						Config: manifest.EFSVolumeConfiguration{
							FileSystemID:  aws.String("fs-1234"),
							RootDirectory: aws.String("/wordpress"),
>>>>>>> 7b874e97
							AuthConfig: &manifest.AuthorizationConfig{
								IAM:           aws.Bool(false),
								AccessPointID: aws.String("ap-1234"),
							},
<<<<<<< HEAD
						},
					},
					MountPointOpts: manifest.MountPointOpts{
						ContainerPath: aws.String("/var/www"),
						ReadOnly:      aws.Bool(false),
					},
				},
			},
			wantErr: fmt.Sprintf("validate EFS configuration for volume wordpress: %s", errAccessPointWithoutIAM.Error()),
		},
		"managed EFS": {
			inVolumes: map[string]manifest.Volume{
				"efs": {
					EFS: &manifest.EFSConfigOrBool{
						Enabled: aws.Bool(true),
					},
					MountPointOpts: manifest.MountPointOpts{
						ContainerPath: aws.String("/var/www"),
						ReadOnly:      aws.Bool(true),
					},
				},
			},
			wantOpts: template.StorageOpts{
				ManagedVolumeInfo: &template.ManagedVolumeCreationInfo{
					Name:    aws.String("efs"),
					DirName: aws.String("fe"),
					UID:     aws.Uint32(1336298249),
					GID:     aws.Uint32(1336298249),
				},
				MountPoints: []*template.MountPoint{
					{
						ContainerPath: aws.String("/var/www"),
						ReadOnly:      aws.Bool(true),
						SourceVolume:  aws.String("efs"),
					},
				},
			},
		},
		"managed EFS with config": {
			inVolumes: map[string]manifest.Volume{
				"efs": {
					EFS: &manifest.EFSConfigOrBool{
						Config: manifest.EFSVolumeConfiguration{
							UID: aws.Uint32(1000),
							GID: aws.Uint32(10000),
						},
					},
					MountPointOpts: manifest.MountPointOpts{
						ContainerPath: aws.String("/var/www"),
						ReadOnly:      aws.Bool(true),
					},
				},
			},
			wantOpts: template.StorageOpts{
				ManagedVolumeInfo: &template.ManagedVolumeCreationInfo{
					Name:    aws.String("efs"),
					DirName: aws.String("fe"),
					UID:     aws.Uint32(1000),
					GID:     aws.Uint32(10000),
				},
				MountPoints: []*template.MountPoint{
					{
						ContainerPath: aws.String("/var/www"),
						ReadOnly:      aws.Bool(true),
						SourceVolume:  aws.String("efs"),
					},
				},
			},
		},
		"error when gid/uid are specified for non-managed efs": {
			inVolumes: map[string]manifest.Volume{
				"efs": {
					EFS: &manifest.EFSConfigOrBool{
						Config: manifest.EFSVolumeConfiguration{
							FileSystemID: aws.String("fs-1234"),
							UID:          aws.Uint32(1234),
							GID:          aws.Uint32(5678),
						},
					},
					MountPointOpts: manifest.MountPointOpts{
						ContainerPath: aws.String("/var/www"),
						ReadOnly:      aws.Bool(true),
					},
				},
			},
			wantErr: fmt.Sprintf("validate EFS configuration for volume efs: %s", errUIDWithNonManagedFS.Error()),
		},
		"uid/gid out of bounds": {
			inVolumes: map[string]manifest.Volume{
				"efs": {
					EFS: &manifest.EFSConfigOrBool{
						Config: manifest.EFSVolumeConfiguration{
							UID: aws.Uint32(0),
							GID: aws.Uint32(100),
						},
					},
					MountPointOpts: manifest.MountPointOpts{
						ContainerPath: aws.String("/var/www"),
						ReadOnly:      aws.Bool(true),
					},
				},
			},
			wantErr: fmt.Sprintf("validate EFS configuration for volume efs: %s", errReservedUID.Error()),
		},
		"uid specified without gid": {
			inVolumes: map[string]manifest.Volume{
				"efs": {
					EFS: &manifest.EFSConfigOrBool{
						Config: manifest.EFSVolumeConfiguration{
							UID: aws.Uint32(10000),
						},
					},
					MountPointOpts: manifest.MountPointOpts{
						ContainerPath: aws.String("/var/www"),
						ReadOnly:      aws.Bool(true),
					},
				},
			},
			wantErr: fmt.Sprintf("validate EFS configuration for volume efs: %s", errInvalidUIDGIDConfig.Error()),
		},
		"gid specified without uid": {
			inVolumes: map[string]manifest.Volume{
				"efs": {
					EFS: &manifest.EFSConfigOrBool{
						Config: manifest.EFSVolumeConfiguration{
							GID: aws.Uint32(10000),
						},
					},
					MountPointOpts: manifest.MountPointOpts{
						ContainerPath: aws.String("/var/www"),
						ReadOnly:      aws.Bool(true),
					},
				},
			},
			wantErr: fmt.Sprintf("validate EFS configuration for volume efs: %s", errInvalidUIDGIDConfig.Error()),
		},
		"error when multiple managed volumes specified": {
			inVolumes: map[string]manifest.Volume{
				"efs": {
					EFS: &manifest.EFSConfigOrBool{
						Enabled: aws.Bool(true),
					},
					MountPointOpts: manifest.MountPointOpts{
						ContainerPath: aws.String("/var/www"),
						ReadOnly:      aws.Bool(true),
					},
				},
				"wordpress": {
					EFS: &manifest.EFSConfigOrBool{
						Enabled: aws.Bool(true),
					},
					MountPointOpts: manifest.MountPointOpts{
						ContainerPath: aws.String("/var/abc"),
					},
				},
			},
			wantErr: "cannot specify more than one managed volume per service",
		},
		"managed EFS and BYO": {
			inVolumes: map[string]manifest.Volume{
				"efs": {
					EFS: &manifest.EFSConfigOrBool{
						Enabled: aws.Bool(true),
					},
					MountPointOpts: manifest.MountPointOpts{
						ContainerPath: aws.String("/var/www"),
						ReadOnly:      aws.Bool(true),
					},
				},
				"otherefs": {
					EFS: &manifest.EFSConfigOrBool{
						Config: manifest.EFSVolumeConfiguration{
							FileSystemID: aws.String("fs-1234"),
=======
>>>>>>> 7b874e97
						},
					},
					MountPointOpts: manifest.MountPointOpts{
						ContainerPath: aws.String("/var/stuff"),
						ReadOnly:      aws.Bool(false),
					},
				},
				"ephemeral": {
					EFS: nil,
					MountPointOpts: manifest.MountPointOpts{
						ContainerPath: aws.String("/var/ephemeral"),
						ReadOnly:      aws.Bool(false),
					},
				},
			},
			wantOpts: template.StorageOpts{
				ManagedVolumeInfo: &template.ManagedVolumeCreationInfo{
					Name:    aws.String("efs"),
					DirName: aws.String("fe"),
					UID:     aws.Uint32(1336298249),
					GID:     aws.Uint32(1336298249),
				},
				Volumes: []*template.Volume{
					{
						Name: aws.String("otherefs"),
						EFS: &template.EFSVolumeConfiguration{
							Filesystem:    aws.String("fs-1234"),
							RootDirectory: aws.String("/"),
							IAM:           aws.String("DISABLED"),
						},
					},
					{
						Name: aws.String("ephemeral"),
					},
				},
				MountPoints: []*template.MountPoint{
					{
						ContainerPath: aws.String("/var/www"),
						ReadOnly:      aws.Bool(true),
						SourceVolume:  aws.String("efs"),
					},
					{
						ContainerPath: aws.String("/var/stuff"),
						ReadOnly:      aws.Bool(false),
						SourceVolume:  aws.String("otherefs"),
					},
					{
						ContainerPath: aws.String("/var/ephemeral"),
						ReadOnly:      aws.Bool(false),
						SourceVolume:  aws.String("ephemeral"),
					},
				},
				EFSPerms: []*template.EFSPermission{
					{
						FilesystemID: aws.String("fs-1234"),
						Write:        true,
					},
				},
			},
		},
		"efs specified with just ID": {
			inVolumes: map[string]manifest.Volume{
				"wordpress": {
					EFS: &manifest.EFSConfigOrID{
						ID: "fs-1234",
					},
					MountPointOpts: manifest.MountPointOpts{
						ContainerPath: aws.String("/var/www"),
						ReadOnly:      aws.Bool(true),
					},
				},
			},
			wantOpts: template.StorageOpts{
				Volumes: []*template.Volume{
					{
						Name: aws.String("wordpress"),
						EFS: &template.EFSVolumeConfiguration{
							Filesystem:    aws.String("fs-1234"),
							RootDirectory: aws.String("/"),
							IAM:           aws.String("DISABLED"),
						},
					},
				},
				MountPoints: []*template.MountPoint{
					{
						ContainerPath: aws.String("/var/www"),
						ReadOnly:      aws.Bool(true),
						SourceVolume:  aws.String("wordpress"),
					},
				},
				EFSPerms: []*template.EFSPermission{
					{
						FilesystemID: aws.String("fs-1234"),
						Write:        false,
					},
				},
			},
		},
		"managed EFS": {
			inVolumes: map[string]manifest.Volume{
				"efs": {
					EFS: &manifest.EFSConfigOrID{
						ID: "copilot",
					},
					MountPointOpts: manifest.MountPointOpts{
						ContainerPath: aws.String("/var/www"),
						ReadOnly:      aws.Bool(true),
					},
				},
			},
			wantOpts: template.StorageOpts{
				ManagedVolumeInfo: &template.ManagedVolumeCreationInfo{
					Name:    aws.String("efs"),
					DirName: aws.String("fe"),
					UID:     aws.Uint32(1336298249),
					GID:     aws.Uint32(1336298249),
				},
				MountPoints: []*template.MountPoint{
					{
						ContainerPath: aws.String("/var/www"),
						ReadOnly:      aws.Bool(true),
						SourceVolume:  aws.String("efs"),
					},
				},
			},
		},
		"managed EFS with config": {
			inVolumes: map[string]manifest.Volume{
				"efs": {
					EFS: &manifest.EFSConfigOrID{
						Config: manifest.EFSVolumeConfiguration{
							FileSystemID: aws.String("copilot"),
							UID:          aws.Uint32(1000),
							GID:          aws.Uint32(10000),
						},
					},
					MountPointOpts: manifest.MountPointOpts{
						ContainerPath: aws.String("/var/www"),
						ReadOnly:      aws.Bool(true),
					},
				},
			},
			wantOpts: template.StorageOpts{
				ManagedVolumeInfo: &template.ManagedVolumeCreationInfo{
					Name:    aws.String("efs"),
					DirName: aws.String("fe"),
					UID:     aws.Uint32(1000),
					GID:     aws.Uint32(10000),
				},
				MountPoints: []*template.MountPoint{
					{
						ContainerPath: aws.String("/var/www"),
						ReadOnly:      aws.Bool(true),
						SourceVolume:  aws.String("efs"),
					},
				},
			},
		},
		"error when gid/uid are specified for non-managed efs": {
			inVolumes: map[string]manifest.Volume{
				"efs": {
					EFS: &manifest.EFSConfigOrID{
						Config: manifest.EFSVolumeConfiguration{
							FileSystemID: aws.String("fs-1234"),
							UID:          aws.Uint32(1234),
							GID:          aws.Uint32(5678),
						},
					},
					MountPointOpts: manifest.MountPointOpts{
						ContainerPath: aws.String("/var/www"),
						ReadOnly:      aws.Bool(true),
					},
				},
			},
			wantErr: errUIDWithNonManagedFS.Error(),
		},
		"uid/gid out of bounds": {
			inVolumes: map[string]manifest.Volume{
				"efs": {
					EFS: &manifest.EFSConfigOrID{
						Config: manifest.EFSVolumeConfiguration{
							FileSystemID: aws.String("managed"),
							UID:          aws.Uint32(0),
							GID:          aws.Uint32(100),
						},
					},
					MountPointOpts: manifest.MountPointOpts{
						ContainerPath: aws.String("/var/www"),
						ReadOnly:      aws.Bool(true),
					},
				},
			},
			wantErr: errReservedUID.Error(),
		},
		"uid specified without gid": {
			inVolumes: map[string]manifest.Volume{
				"efs": {
					EFS: &manifest.EFSConfigOrID{
						Config: manifest.EFSVolumeConfiguration{
							FileSystemID: aws.String("managed"),
							UID:          aws.Uint32(10000),
						},
					},
					MountPointOpts: manifest.MountPointOpts{
						ContainerPath: aws.String("/var/www"),
						ReadOnly:      aws.Bool(true),
					},
				},
			},
			wantErr: errInvalidUIDGIDConfig.Error(),
		},
		"gid specified without uid": {
			inVolumes: map[string]manifest.Volume{
				"efs": {
					EFS: &manifest.EFSConfigOrID{
						Config: manifest.EFSVolumeConfiguration{
							FileSystemID: aws.String("managed"),
							GID:          aws.Uint32(10000),
						},
					},
					MountPointOpts: manifest.MountPointOpts{
						ContainerPath: aws.String("/var/www"),
						ReadOnly:      aws.Bool(true),
					},
				},
			},
			wantErr: errInvalidUIDGIDConfig.Error(),
		},
	}
	for name, tc := range testCases {
		t.Run(name, func(t *testing.T) {
			// GIVEN
			s := manifest.Storage{
				Volumes: tc.inVolumes,
			}

			// WHEN
			got, err := convertStorageOpts(aws.String("fe"), &s)

			// THEN
			if tc.wantErr != "" {
				require.EqualError(t, err, tc.wantErr)
			} else {
				require.NoError(t, err)
				require.ElementsMatch(t, tc.wantOpts.EFSPerms, got.EFSPerms)
				require.ElementsMatch(t, tc.wantOpts.MountPoints, got.MountPoints)
				require.ElementsMatch(t, tc.wantOpts.Volumes, got.Volumes)
				require.Equal(t, tc.wantOpts.ManagedVolumeInfo, got.ManagedVolumeInfo)
			}
		})
	}
}

func Test_convertExecuteCommand(t *testing.T) {
	testCases := map[string]struct {
		inConfig manifest.ExecuteCommand

		wanted *template.ExecuteCommandOpts
	}{
		"without exec enabled": {
			inConfig: manifest.ExecuteCommand{},
			wanted:   nil,
		},
		"exec enabled": {
			inConfig: manifest.ExecuteCommand{
				Enable: aws.Bool(true),
			},
			wanted: &template.ExecuteCommandOpts{},
		},
		"exec enabled with config": {
			inConfig: manifest.ExecuteCommand{
				Config: manifest.ExecuteCommandConfig{
					Enable: aws.Bool(true),
				},
			},
			wanted: &template.ExecuteCommandOpts{},
		},
	}
	for name, tc := range testCases {
		t.Run(name, func(t *testing.T) {
			exec := tc.inConfig
			got := convertExecuteCommand(&exec)

			require.Equal(t, got, tc.wanted)
		})
	}
}

func Test_convertSidecarMountPoints(t *testing.T) {
	testCases := map[string]struct {
		inMountPoints  []manifest.SidecarMountPoint
		wantErr        string
		wantMountPoint []*template.MountPoint
	}{
		"fully specified": {
			inMountPoints: []manifest.SidecarMountPoint{
				{
					SourceVolume: aws.String("wordpress"),
					MountPointOpts: manifest.MountPointOpts{
						ContainerPath: aws.String("/var/www/wp-content"),
						ReadOnly:      aws.Bool(false),
					},
				},
			},
			wantMountPoint: []*template.MountPoint{
				{
					ContainerPath: aws.String("/var/www/wp-content"),
					ReadOnly:      aws.Bool(false),
					SourceVolume:  aws.String("wordpress"),
				},
			},
		},
		"readonly defaults to true": {
			inMountPoints: []manifest.SidecarMountPoint{
				{
					SourceVolume: aws.String("wordpress"),
					MountPointOpts: manifest.MountPointOpts{
						ContainerPath: aws.String("/var/www/wp-content"),
					},
				},
			},
			wantMountPoint: []*template.MountPoint{
				{
					ContainerPath: aws.String("/var/www/wp-content"),
					ReadOnly:      aws.Bool(true),
					SourceVolume:  aws.String("wordpress"),
				},
			},
		},
		"error when source not specified": {
			inMountPoints: []manifest.SidecarMountPoint{
				{
					MountPointOpts: manifest.MountPointOpts{
						ContainerPath: aws.String("/var/www/wp-content"),
						ReadOnly:      aws.Bool(false),
					},
				},
			},
			wantErr: errNoSourceVolume.Error(),
		},
		"error when path not specified": {
			inMountPoints: []manifest.SidecarMountPoint{
				{
					SourceVolume: aws.String("wordpress"),
					MountPointOpts: manifest.MountPointOpts{
						ReadOnly: aws.Bool(false),
					},
				},
			},
			wantErr: errNoContainerPath.Error(),
		},
	}
	for name, tc := range testCases {
		t.Run(name, func(t *testing.T) {
			err := validateSidecarMountPoints(tc.inMountPoints)
			if tc.wantErr != "" {
				require.EqualError(t, err, tc.wantErr)
			} else {
				require.NoError(t, err)
				got := convertSidecarMountPoints(tc.inMountPoints)
				require.Equal(t, tc.wantMountPoint, got)
			}
		})
	}
}

func Test_validatePaths(t *testing.T) {
	t.Run("containerPath should be properly validated", func(t *testing.T) {
		require.NoError(t, validateContainerPath("/abc/90_"), "contains underscore")
		require.EqualError(t, validateContainerPath("/aaaaaaaaaaaaaaaaaaaaaaaaaaaaaaaaaaaaaaaaaaaaaaaaaaaaaaaaaaaaaaaaaaaaaaaaaaaaaaaaaaaaaaaaaaaaaaaaaaaaaaaaaaaaaaaaaaaaaaaaaaaaaaaaaaaaaaaaaaaaaaaaaaaaaaaaaaaaaaaaaaaaaaaaaaaaaaaaaaaaaaaaaaaaaaaaaaaaaaaaaaaaaaaaaaaaaaaaaaaaaaaaaaaaaaaaaaaaaaaaaaaaaaaaaaaaaaaaaa"), "path must be less than 242 bytes in length", "too long")
		require.EqualError(t, validateContainerPath("/etc /bin/sh cat `i'm evil` > /dev/null"), "paths can only contain the characters a-zA-Z0-9.-_/", "invalid characters disallowed")
	})
}<|MERGE_RESOLUTION|>--- conflicted
+++ resolved
@@ -367,11 +367,7 @@
 		"minimal configuration": {
 			inVolumes: map[string]manifest.Volume{
 				"wordpress": {
-<<<<<<< HEAD
-					EFS: &manifest.EFSConfigOrBool{
-=======
-					EFS: &manifest.EFSConfigOrID{
->>>>>>> 7b874e97
+					EFS: &manifest.EFSConfigOrBool{
 						Config: manifest.EFSVolumeConfiguration{
 							FileSystemID: aws.String("fs-1234"),
 						},
@@ -439,11 +435,7 @@
 					MountPointOpts: manifest.MountPointOpts{
 						ContainerPath: aws.String("/var/www"),
 					},
-<<<<<<< HEAD
-					EFS: &manifest.EFSConfigOrBool{
-=======
-					EFS: &manifest.EFSConfigOrID{
->>>>>>> 7b874e97
+					EFS: &manifest.EFSConfigOrBool{
 						Config: manifest.EFSVolumeConfiguration{
 							RootDirectory: aws.String("/"),
 						},
@@ -455,11 +447,7 @@
 		"container path not specified": {
 			inVolumes: map[string]manifest.Volume{
 				"wordpress": {
-<<<<<<< HEAD
-					EFS: &manifest.EFSConfigOrBool{
-=======
-					EFS: &manifest.EFSConfigOrID{
->>>>>>> 7b874e97
+					EFS: &manifest.EFSConfigOrBool{
 						Config: manifest.EFSVolumeConfiguration{
 							FileSystemID: aws.String("fs-1234"),
 						},
@@ -471,11 +459,7 @@
 		"full specification with access point renders correctly": {
 			inVolumes: map[string]manifest.Volume{
 				"wordpress": {
-<<<<<<< HEAD
-					EFS: &manifest.EFSConfigOrBool{
-=======
-					EFS: &manifest.EFSConfigOrID{
->>>>>>> 7b874e97
+					EFS: &manifest.EFSConfigOrBool{
 						Config: manifest.EFSVolumeConfiguration{
 							FileSystemID:  aws.String("fs-1234"),
 							RootDirectory: aws.String("/"),
@@ -522,11 +506,7 @@
 		"full specification without access point renders correctly": {
 			inVolumes: map[string]manifest.Volume{
 				"wordpress": {
-<<<<<<< HEAD
-					EFS: &manifest.EFSConfigOrBool{
-=======
-					EFS: &manifest.EFSConfigOrID{
->>>>>>> 7b874e97
+					EFS: &manifest.EFSConfigOrBool{
 						Config: manifest.EFSVolumeConfiguration{
 							FileSystemID:  aws.String("fs-1234"),
 							RootDirectory: aws.String("/wordpress"),
@@ -570,11 +550,7 @@
 		"error when AP is specified with root dir": {
 			inVolumes: map[string]manifest.Volume{
 				"wordpress": {
-<<<<<<< HEAD
-					EFS: &manifest.EFSConfigOrBool{
-=======
-					EFS: &manifest.EFSConfigOrID{
->>>>>>> 7b874e97
+					EFS: &manifest.EFSConfigOrBool{
 						Config: manifest.EFSVolumeConfiguration{
 							FileSystemID:  aws.String("fs-1234"),
 							RootDirectory: aws.String("/wordpress"),
@@ -595,22 +571,14 @@
 		"error when AP is specified without IAM": {
 			inVolumes: map[string]manifest.Volume{
 				"wordpress": {
-<<<<<<< HEAD
 					EFS: &manifest.EFSConfigOrBool{
 						Config: manifest.EFSVolumeConfiguration{
 							FileSystemID:  aws.String("fs-1234"),
 							RootDirectory: aws.String("/"),
-=======
-					EFS: &manifest.EFSConfigOrID{
-						Config: manifest.EFSVolumeConfiguration{
-							FileSystemID:  aws.String("fs-1234"),
-							RootDirectory: aws.String("/wordpress"),
->>>>>>> 7b874e97
 							AuthConfig: &manifest.AuthorizationConfig{
 								IAM:           aws.Bool(false),
 								AccessPointID: aws.String("ap-1234"),
 							},
-<<<<<<< HEAD
 						},
 					},
 					MountPointOpts: manifest.MountPointOpts{
@@ -680,24 +648,6 @@
 				},
 			},
 		},
-		"error when gid/uid are specified for non-managed efs": {
-			inVolumes: map[string]manifest.Volume{
-				"efs": {
-					EFS: &manifest.EFSConfigOrBool{
-						Config: manifest.EFSVolumeConfiguration{
-							FileSystemID: aws.String("fs-1234"),
-							UID:          aws.Uint32(1234),
-							GID:          aws.Uint32(5678),
-						},
-					},
-					MountPointOpts: manifest.MountPointOpts{
-						ContainerPath: aws.String("/var/www"),
-						ReadOnly:      aws.Bool(true),
-					},
-				},
-			},
-			wantErr: fmt.Sprintf("validate EFS configuration for volume efs: %s", errUIDWithNonManagedFS.Error()),
-		},
 		"uid/gid out of bounds": {
 			inVolumes: map[string]manifest.Volume{
 				"efs": {
@@ -784,8 +734,6 @@
 					EFS: &manifest.EFSConfigOrBool{
 						Config: manifest.EFSVolumeConfiguration{
 							FileSystemID: aws.String("fs-1234"),
-=======
->>>>>>> 7b874e97
 						},
 					},
 					MountPointOpts: manifest.MountPointOpts{
@@ -849,8 +797,10 @@
 		"efs specified with just ID": {
 			inVolumes: map[string]manifest.Volume{
 				"wordpress": {
-					EFS: &manifest.EFSConfigOrID{
-						ID: "fs-1234",
+					EFS: &manifest.EFSConfigOrBool{
+						Config: manifest.EFSVolumeConfiguration{
+							FileSystemID: aws.String("fs-1234"),
+						},
 					},
 					MountPointOpts: manifest.MountPointOpts{
 						ContainerPath: aws.String("/var/www"),
@@ -884,70 +834,10 @@
 				},
 			},
 		},
-		"managed EFS": {
+		"error when gid/uid are specified for non-managed efs": {
 			inVolumes: map[string]manifest.Volume{
 				"efs": {
-					EFS: &manifest.EFSConfigOrID{
-						ID: "copilot",
-					},
-					MountPointOpts: manifest.MountPointOpts{
-						ContainerPath: aws.String("/var/www"),
-						ReadOnly:      aws.Bool(true),
-					},
-				},
-			},
-			wantOpts: template.StorageOpts{
-				ManagedVolumeInfo: &template.ManagedVolumeCreationInfo{
-					Name:    aws.String("efs"),
-					DirName: aws.String("fe"),
-					UID:     aws.Uint32(1336298249),
-					GID:     aws.Uint32(1336298249),
-				},
-				MountPoints: []*template.MountPoint{
-					{
-						ContainerPath: aws.String("/var/www"),
-						ReadOnly:      aws.Bool(true),
-						SourceVolume:  aws.String("efs"),
-					},
-				},
-			},
-		},
-		"managed EFS with config": {
-			inVolumes: map[string]manifest.Volume{
-				"efs": {
-					EFS: &manifest.EFSConfigOrID{
-						Config: manifest.EFSVolumeConfiguration{
-							FileSystemID: aws.String("copilot"),
-							UID:          aws.Uint32(1000),
-							GID:          aws.Uint32(10000),
-						},
-					},
-					MountPointOpts: manifest.MountPointOpts{
-						ContainerPath: aws.String("/var/www"),
-						ReadOnly:      aws.Bool(true),
-					},
-				},
-			},
-			wantOpts: template.StorageOpts{
-				ManagedVolumeInfo: &template.ManagedVolumeCreationInfo{
-					Name:    aws.String("efs"),
-					DirName: aws.String("fe"),
-					UID:     aws.Uint32(1000),
-					GID:     aws.Uint32(10000),
-				},
-				MountPoints: []*template.MountPoint{
-					{
-						ContainerPath: aws.String("/var/www"),
-						ReadOnly:      aws.Bool(true),
-						SourceVolume:  aws.String("efs"),
-					},
-				},
-			},
-		},
-		"error when gid/uid are specified for non-managed efs": {
-			inVolumes: map[string]manifest.Volume{
-				"efs": {
-					EFS: &manifest.EFSConfigOrID{
+					EFS: &manifest.EFSConfigOrBool{
 						Config: manifest.EFSVolumeConfiguration{
 							FileSystemID: aws.String("fs-1234"),
 							UID:          aws.Uint32(1234),
@@ -960,59 +850,7 @@
 					},
 				},
 			},
-			wantErr: errUIDWithNonManagedFS.Error(),
-		},
-		"uid/gid out of bounds": {
-			inVolumes: map[string]manifest.Volume{
-				"efs": {
-					EFS: &manifest.EFSConfigOrID{
-						Config: manifest.EFSVolumeConfiguration{
-							FileSystemID: aws.String("managed"),
-							UID:          aws.Uint32(0),
-							GID:          aws.Uint32(100),
-						},
-					},
-					MountPointOpts: manifest.MountPointOpts{
-						ContainerPath: aws.String("/var/www"),
-						ReadOnly:      aws.Bool(true),
-					},
-				},
-			},
-			wantErr: errReservedUID.Error(),
-		},
-		"uid specified without gid": {
-			inVolumes: map[string]manifest.Volume{
-				"efs": {
-					EFS: &manifest.EFSConfigOrID{
-						Config: manifest.EFSVolumeConfiguration{
-							FileSystemID: aws.String("managed"),
-							UID:          aws.Uint32(10000),
-						},
-					},
-					MountPointOpts: manifest.MountPointOpts{
-						ContainerPath: aws.String("/var/www"),
-						ReadOnly:      aws.Bool(true),
-					},
-				},
-			},
-			wantErr: errInvalidUIDGIDConfig.Error(),
-		},
-		"gid specified without uid": {
-			inVolumes: map[string]manifest.Volume{
-				"efs": {
-					EFS: &manifest.EFSConfigOrID{
-						Config: manifest.EFSVolumeConfiguration{
-							FileSystemID: aws.String("managed"),
-							GID:          aws.Uint32(10000),
-						},
-					},
-					MountPointOpts: manifest.MountPointOpts{
-						ContainerPath: aws.String("/var/www"),
-						ReadOnly:      aws.Bool(true),
-					},
-				},
-			},
-			wantErr: errInvalidUIDGIDConfig.Error(),
+			wantErr: fmt.Sprintf("validate EFS configuration for volume efs: %s", errUIDWithNonManagedFS.Error()),
 		},
 	}
 	for name, tc := range testCases {
