--- conflicted
+++ resolved
@@ -773,96 +773,6 @@
 				},
 			},
 		},
-<<<<<<< HEAD
-		"error when AP is specified with root dir": {
-			inVolumes: map[string]manifest.Volume{
-				"wordpress": {
-					EFS: &manifest.EFSConfigOrID{
-						Config: manifest.EFSVolumeConfiguration{
-							FileSystemID:  aws.String("fs-1234"),
-							RootDirectory: aws.String("/wordpress"),
-							AuthConfig: &manifest.AuthorizationConfig{
-								IAM:           aws.Bool(true),
-								AccessPointID: aws.String("ap-1234"),
-							},
-						},
-					},
-					MountPointOpts: manifest.MountPointOpts{
-						ContainerPath: aws.String("/var/www"),
-						ReadOnly:      aws.Bool(false),
-					},
-				},
-			},
-			wantErr: errAcessPointWithRootDirectory.Error(),
-		},
-		"error when AP is specified without IAM": {
-			inVolumes: map[string]manifest.Volume{
-				"wordpress": {
-					EFS: &manifest.EFSConfigOrID{
-						Config: manifest.EFSVolumeConfiguration{
-							FileSystemID:  aws.String("fs-1234"),
-							RootDirectory: aws.String("/wordpress"),
-							AuthConfig: &manifest.AuthorizationConfig{
-								IAM:           aws.Bool(false),
-								AccessPointID: aws.String("ap-1234"),
-							},
-						},
-					},
-					MountPointOpts: manifest.MountPointOpts{
-						ContainerPath: aws.String("/var/www"),
-						ReadOnly:      aws.Bool(false),
-					},
-				},
-			},
-			wantErr: errAccessPointWithoutIAM.Error(),
-		},
-		"ephemeral volume renders correctly": {
-			inVolumes:   nil,
-			inEphemeral: aws.Int(200),
-			wantOpts: template.StorageOpts{
-				Ephemeral: aws.Int(200),
-			},
-		},
-		"efs specified with just ID": {
-			inVolumes: map[string]manifest.Volume{
-				"wordpress": {
-					EFS: &manifest.EFSConfigOrID{
-						ID: "fs-1234",
-					},
-					MountPointOpts: manifest.MountPointOpts{
-						ContainerPath: aws.String("/var/www"),
-						ReadOnly:      aws.Bool(true),
-					},
-				},
-			},
-			wantOpts: template.StorageOpts{
-				Volumes: []*template.Volume{
-					{
-						Name: aws.String("wordpress"),
-						EFS: &template.EFSVolumeConfiguration{
-							Filesystem:    aws.String("fs-1234"),
-							RootDirectory: aws.String("/"),
-							IAM:           aws.String("DISABLED"),
-						},
-					},
-				},
-				MountPoints: []*template.MountPoint{
-					{
-						ContainerPath: aws.String("/var/www"),
-						ReadOnly:      aws.Bool(true),
-						SourceVolume:  aws.String("wordpress"),
-					},
-				},
-				EFSPerms: []*template.EFSPermission{
-					{
-						FilesystemID: aws.String("fs-1234"),
-						Write:        false,
-					},
-				},
-			},
-		},
-=======
->>>>>>> ca44c34c
 		"managed EFS": {
 			inVolumes: map[string]manifest.Volume{
 				"efs": {
