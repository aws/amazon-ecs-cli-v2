// Copyright Amazon.com, Inc. or its affiliates. All Rights Reserved.
// SPDX-License-Identifier: Apache-2.0

package stack

import (
	"fmt"
	"testing"
	"time"

	"github.com/aws/aws-sdk-go/aws"
	"github.com/aws/copilot-cli/internal/pkg/manifest"
	"github.com/aws/copilot-cli/internal/pkg/template"
	"github.com/stretchr/testify/require"
)

func Test_convertSidecar(t *testing.T) {
	mockImage := aws.String("mockImage")
	mockMap := map[string]string{"foo": "bar"}
	mockCredsParam := aws.String("mockCredsParam")
	testCases := map[string]struct {
		inPort      string
		inEssential bool

		wanted    *template.SidecarOpts
		wantedErr error
	}{
		"invalid port": {
			inPort: "b/a/d/P/o/r/t",

			wantedErr: fmt.Errorf("cannot parse port mapping from b/a/d/P/o/r/t"),
		},
		"good port without protocol": {
			inPort:      "2000",
			inEssential: true,

			wanted: &template.SidecarOpts{
				Name:       aws.String("foo"),
				Port:       aws.String("2000"),
				CredsParam: mockCredsParam,
				Image:      mockImage,
				Secrets:    mockMap,
				Variables:  mockMap,
				Essential:  aws.Bool(true),
			},
		},
		"good port with protocol": {
			inPort:      "2000/udp",
			inEssential: true,

			wanted: &template.SidecarOpts{
				Name:       aws.String("foo"),
				Port:       aws.String("2000"),
				Protocol:   aws.String("udp"),
				CredsParam: mockCredsParam,
				Image:      mockImage,
				Secrets:    mockMap,
				Variables:  mockMap,
				Essential:  aws.Bool(true),
			},
		},
		"specify essential as false": {
			inPort:      "2000",
			inEssential: false,

			wanted: &template.SidecarOpts{
				Name:       aws.String("foo"),
				Port:       aws.String("2000"),
				CredsParam: mockCredsParam,
				Image:      mockImage,
				Secrets:    mockMap,
				Variables:  mockMap,
				Essential:  aws.Bool(false),
			},
		},
	}
	for name, tc := range testCases {
		t.Run(name, func(t *testing.T) {
			sidecar := map[string]*manifest.SidecarConfig{
				"foo": {
					CredsParam: mockCredsParam,
					Image:      mockImage,
					Secrets:    mockMap,
					Variables:  mockMap,
					Essential:  aws.Bool(tc.inEssential),
					Port:       aws.String(tc.inPort),
				},
			}
			got, err := convertSidecar(sidecar)

			if tc.wantedErr != nil {
				require.EqualError(t, err, tc.wantedErr.Error())
			} else {
				require.NoError(t, err)
				require.Equal(t, got[0], tc.wanted)
			}
		})
	}
}

func Test_convertAutoscaling(t *testing.T) {
	const (
		mockRange    = "1-100"
		mockRequests = 1000
	)
	mockResponseTime := 512 * time.Millisecond
	testCases := map[string]struct {
		inRange        manifest.Range
		inCPU          int
		inMemory       int
		inRequests     int
		inResponseTime time.Duration

		wanted    *template.AutoscalingOpts
		wantedErr error
	}{
		"invalid range": {
			inRange: "badRange",

			wantedErr: fmt.Errorf("invalid range value badRange. Should be in format of ${min}-${max}"),
		},
		"success": {
			inRange:        mockRange,
			inCPU:          70,
			inMemory:       80,
			inRequests:     mockRequests,
			inResponseTime: mockResponseTime,

			wanted: &template.AutoscalingOpts{
				MaxCapacity:  aws.Int(100),
				MinCapacity:  aws.Int(1),
				CPU:          aws.Float64(70),
				Memory:       aws.Float64(80),
				Requests:     aws.Float64(1000),
				ResponseTime: aws.Float64(0.512),
			},
		},
	}
	for name, tc := range testCases {
		t.Run(name, func(t *testing.T) {
			a := manifest.Autoscaling{
				Range:        &tc.inRange,
				CPU:          aws.Int(tc.inCPU),
				Memory:       aws.Int(tc.inMemory),
				Requests:     aws.Int(tc.inRequests),
				ResponseTime: &tc.inResponseTime,
			}
			got, err := convertAutoscaling(&a)

			if tc.wantedErr != nil {
				require.EqualError(t, err, tc.wantedErr.Error())
			} else {
				require.NoError(t, err)
				require.Equal(t, got, tc.wanted)
			}
		})
	}
}

func Test_convertHTTPHealthCheck(t *testing.T) {
	// These are used by reference to represent the output of the manifest.durationp function.
	duration15Seconds := time.Duration(15 * time.Second)
	duration60Seconds := time.Duration(60 * time.Second)
	testCases := map[string]struct {
		inputPath               *string
		inputHealthyThreshold   *int64
		inputUnhealthyThreshold *int64
		inputInterval           *time.Duration
		inputTimeout            *time.Duration

		wantedOpts template.HTTPHealthCheckOpts
	}{
		"no fields indicated in manifest": {
			inputPath:               nil,
			inputHealthyThreshold:   nil,
			inputUnhealthyThreshold: nil,
			inputInterval:           nil,
			inputTimeout:            nil,

			wantedOpts: template.HTTPHealthCheckOpts{
				HealthCheckPath: "/",
			},
		},
		"just HealthyThreshold": {
			inputPath:               nil,
			inputHealthyThreshold:   aws.Int64(5),
			inputUnhealthyThreshold: nil,
			inputInterval:           nil,
			inputTimeout:            nil,

			wantedOpts: template.HTTPHealthCheckOpts{
				HealthCheckPath:  "/",
				HealthyThreshold: aws.Int64(5),
			},
		},
		"just UnhealthyThreshold": {
			inputPath:               nil,
			inputHealthyThreshold:   nil,
			inputUnhealthyThreshold: aws.Int64(5),
			inputInterval:           nil,
			inputTimeout:            nil,

			wantedOpts: template.HTTPHealthCheckOpts{
				HealthCheckPath:    "/",
				UnhealthyThreshold: aws.Int64(5),
			},
		},
		"just Interval": {
			inputPath:               nil,
			inputHealthyThreshold:   nil,
			inputUnhealthyThreshold: nil,
			inputInterval:           &duration15Seconds,
			inputTimeout:            nil,

			wantedOpts: template.HTTPHealthCheckOpts{
				HealthCheckPath: "/",
				Interval:        aws.Int64(15),
			},
		},
		"just Timeout": {
			inputPath:               nil,
			inputHealthyThreshold:   nil,
			inputUnhealthyThreshold: nil,
			inputInterval:           nil,
			inputTimeout:            &duration15Seconds,

			wantedOpts: template.HTTPHealthCheckOpts{
				HealthCheckPath: "/",
				Timeout:         aws.Int64(15),
			},
		},
		"all values changed in manifest": {
			inputPath:               aws.String("/road/to/nowhere"),
			inputHealthyThreshold:   aws.Int64(3),
			inputUnhealthyThreshold: aws.Int64(3),
			inputInterval:           &duration60Seconds,
			inputTimeout:            &duration60Seconds,

			wantedOpts: template.HTTPHealthCheckOpts{
				HealthCheckPath:    "/road/to/nowhere",
				HealthyThreshold:   aws.Int64(3),
				UnhealthyThreshold: aws.Int64(3),
				Interval:           aws.Int64(60),
				Timeout:            aws.Int64(60),
			},
		},
	}
	for name, tc := range testCases {
		t.Run(name, func(t *testing.T) {
			// GIVEN
			hc := manifest.HealthCheckArgsOrString{
				HealthCheckPath: tc.inputPath,
				HealthCheckArgs: manifest.HTTPHealthCheckArgs{
					Path:               tc.inputPath,
					HealthyThreshold:   tc.inputHealthyThreshold,
					UnhealthyThreshold: tc.inputUnhealthyThreshold,
					Timeout:            tc.inputTimeout,
					Interval:           tc.inputInterval,
				},
			}
			// WHEN
			actualOpts := convertHTTPHealthCheck(&hc)

			// THEN
			require.Equal(t, tc.wantedOpts, actualOpts)
		})
	}
}

func Test_convertManagedFSInfo(t *testing.T) {
	testCases := map[string]struct {
		inName            string
		inType            string
		inVolumes         map[string]manifest.Volume
		wantManagedConfig *template.ManagedVolumeCreationInfo
		wantVolumes       map[string]manifest.Volume
		wantErr           string
	}{
		"no managed config": {
			inVolumes: map[string]manifest.Volume{
				"wordpress": {
					EFS: &manifest.EFSConfigOrBool{
						Config: manifest.EFSVolumeConfiguration{
							FileSystemID: aws.String("fs-1234"),
						},
					},
					MountPointOpts: manifest.MountPointOpts{
						ContainerPath: aws.String("/var/www"),
					},
				},
			},
			inName:            "fe",
			inType:            manifest.LoadBalancedWebServiceType,
			wantManagedConfig: nil,
			wantVolumes: map[string]manifest.Volume{
				"wordpress": {
					EFS: &manifest.EFSConfigOrBool{
						Config: manifest.EFSVolumeConfiguration{
							FileSystemID: aws.String("fs-1234"),
						},
					},
					MountPointOpts: manifest.MountPointOpts{
						ContainerPath: aws.String("/var/www"),
					},
				},
			},
		},
		"with managed config": {
			inVolumes: map[string]manifest.Volume{
				"wordpress": {
					EFS: &manifest.EFSConfigOrBool{
						Enabled: aws.Bool(true),
					},
					MountPointOpts: manifest.MountPointOpts{
						ContainerPath: aws.String("/var/www"),
					},
				},
			},
			inName: "fe",
			inType: manifest.LoadBalancedWebServiceType,
			wantManagedConfig: &template.ManagedVolumeCreationInfo{
				Name:    aws.String("wordpress"),
				DirName: aws.String("svc/fe"),
				UID:     aws.Uint32(1578879845),
				GID:     aws.Uint32(1578879845),
			},
			wantVolumes: map[string]manifest.Volume{},
		},
		"with custom UID": {
			inVolumes: map[string]manifest.Volume{
				"wordpress": {
					EFS: &manifest.EFSConfigOrBool{
						Config: manifest.EFSVolumeConfiguration{
							UID: aws.Uint32(10000),
							GID: aws.Uint32(100000),
						},
					},
					MountPointOpts: manifest.MountPointOpts{
						ContainerPath: aws.String("/var/www"),
					},
				},
			},
			inName: "fe",
			inType: manifest.LoadBalancedWebServiceType,
			wantManagedConfig: &template.ManagedVolumeCreationInfo{
				Name:    aws.String("wordpress"),
				DirName: aws.String("svc/fe"),
				UID:     aws.Uint32(10000),
				GID:     aws.Uint32(100000),
			},
			wantVolumes: map[string]manifest.Volume{},
		},
	}
	for name, tc := range testCases {
		t.Run(name, func(t *testing.T) {
			// GIVEN
			wl := manifest.Workload{
				Name: aws.String(tc.inName),
				Type: aws.String(tc.inType),
			}
			// WHEN
			gotManaged, err := convertManagedFSInfo(wl, tc.inVolumes)

			// THEN
			if tc.wantErr != "" {
				require.EqualError(t, err, tc.wantErr)
			} else {
				require.NoError(t, err)
				require.Equal(t, tc.wantManagedConfig, gotManaged)
			}
		})
	}
}
func Test_convertStorageOpts(t *testing.T) {
	testCases := map[string]struct {
		inVolumes map[string]manifest.Volume
		wantOpts  template.StorageOpts
		wantErr   string
	}{
		"minimal configuration": {
			inVolumes: map[string]manifest.Volume{
				"wordpress": {
					EFS: &manifest.EFSConfigOrBool{
						Config: manifest.EFSVolumeConfiguration{
							FileSystemID: aws.String("fs-1234"),
						},
					},
					MountPointOpts: manifest.MountPointOpts{
						ContainerPath: aws.String("/var/www"),
					},
				},
			},
			wantOpts: template.StorageOpts{
				Volumes: []*template.Volume{
					{
						Name: aws.String("wordpress"),
						EFS: &template.EFSVolumeConfiguration{
							Filesystem:    aws.String("fs-1234"),
							RootDirectory: aws.String("/"),
							IAM:           aws.String("DISABLED"),
						},
					},
				},
				MountPoints: []*template.MountPoint{
					{
						ContainerPath: aws.String("/var/www"),
						ReadOnly:      aws.Bool(true),
						SourceVolume:  aws.String("wordpress"),
					},
				},
				EFSPerms: []*template.EFSPermission{
					{
						FilesystemID: aws.String("fs-1234"),
						Write:        false,
					},
				},
			},
		},
		"empty volume for shareable storage between sidecar and main container": {
			inVolumes: map[string]manifest.Volume{
				"scratch": {
					MountPointOpts: manifest.MountPointOpts{
						ContainerPath: aws.String("/var/scratch"),
					},
					EFS: &manifest.EFSConfigOrBool{
						Enabled: aws.Bool(false),
					},
				},
			},
			wantOpts: template.StorageOpts{
				Volumes: []*template.Volume{
					{
						Name: aws.String("scratch"),
					},
				},
				MountPoints: []*template.MountPoint{
					{
						ContainerPath: aws.String("/var/scratch"),
						ReadOnly:      aws.Bool(true),
						SourceVolume:  aws.String("scratch"),
					},
				},
			},
		},
		"fsid not specified": {
			inVolumes: map[string]manifest.Volume{
				"wordpress": {
					MountPointOpts: manifest.MountPointOpts{
						ContainerPath: aws.String("/var/www"),
					},
					EFS: &manifest.EFSConfigOrBool{
						Config: manifest.EFSVolumeConfiguration{
							RootDirectory: aws.String("/"),
						},
					},
				},
			},
<<<<<<< HEAD
			inName:  "fe",
			inType:  manifest.LoadBalancedWebServiceType,
			wantErr: fmt.Sprintf("validate EFS configuration for volume wordpress: %s", errNoFSID.Error()),
=======
			wantErr: errNoFSID.Error(),
>>>>>>> e269aeeb
		},
		"container path not specified": {
			inVolumes: map[string]manifest.Volume{
				"wordpress": {
					EFS: &manifest.EFSConfigOrBool{
						Config: manifest.EFSVolumeConfiguration{
							FileSystemID: aws.String("fs-1234"),
						},
					},
				},
			},
<<<<<<< HEAD
			inName:  "fe",
			inType:  manifest.LoadBalancedWebServiceType,
			wantErr: fmt.Sprintf("validate container configuration for volume wordpress: %s", errNoContainerPath.Error()),
=======
			wantErr: errNoContainerPath.Error(),
>>>>>>> e269aeeb
		},
		"full specification with access point renders correctly": {
			inVolumes: map[string]manifest.Volume{
				"wordpress": {
					EFS: &manifest.EFSConfigOrBool{
						Config: manifest.EFSVolumeConfiguration{
							FileSystemID:  aws.String("fs-1234"),
							RootDirectory: aws.String("/"),
							AuthConfig: &manifest.AuthorizationConfig{
								IAM:           aws.Bool(true),
								AccessPointID: aws.String("ap-1234"),
							},
						},
					},
					MountPointOpts: manifest.MountPointOpts{
						ContainerPath: aws.String("/var/www"),
						ReadOnly:      aws.Bool(false),
					},
				},
			},
			wantOpts: template.StorageOpts{
				Volumes: []*template.Volume{
					{
						Name: aws.String("wordpress"),
						EFS: &template.EFSVolumeConfiguration{
							Filesystem:    aws.String("fs-1234"),
							RootDirectory: aws.String("/"),
							IAM:           aws.String("ENABLED"),
							AccessPointID: aws.String("ap-1234"),
						},
					},
				},
				MountPoints: []*template.MountPoint{
					{
						ContainerPath: aws.String("/var/www"),
						ReadOnly:      aws.Bool(false),
						SourceVolume:  aws.String("wordpress"),
					},
				},
				EFSPerms: []*template.EFSPermission{
					{
						FilesystemID:  aws.String("fs-1234"),
						AccessPointID: aws.String("ap-1234"),
						Write:         true,
					},
				},
			},
		},
		"full specification without access point renders correctly": {
			inVolumes: map[string]manifest.Volume{
				"wordpress": {
					EFS: &manifest.EFSConfigOrBool{
						Config: manifest.EFSVolumeConfiguration{
							FileSystemID:  aws.String("fs-1234"),
							RootDirectory: aws.String("/wordpress"),
							AuthConfig: &manifest.AuthorizationConfig{
								IAM: aws.Bool(true),
							},
						},
					},
					MountPointOpts: manifest.MountPointOpts{
						ContainerPath: aws.String("/var/www"),
						ReadOnly:      aws.Bool(false),
					},
				},
			},
			wantOpts: template.StorageOpts{
				Volumes: []*template.Volume{
					{
						Name: aws.String("wordpress"),
						EFS: &template.EFSVolumeConfiguration{
							Filesystem:    aws.String("fs-1234"),
							RootDirectory: aws.String("/wordpress"),
							IAM:           aws.String("ENABLED"),
						},
					},
				},
				MountPoints: []*template.MountPoint{
					{
						ContainerPath: aws.String("/var/www"),
						ReadOnly:      aws.Bool(false),
						SourceVolume:  aws.String("wordpress"),
					},
				},
				EFSPerms: []*template.EFSPermission{
					{
						FilesystemID: aws.String("fs-1234"),
						Write:        true,
					},
				},
			},
		},
		"error when AP is specified with root dir": {
			inVolumes: map[string]manifest.Volume{
				"wordpress": {
					EFS: &manifest.EFSConfigOrBool{
						Config: manifest.EFSVolumeConfiguration{
							FileSystemID:  aws.String("fs-1234"),
							RootDirectory: aws.String("/wordpress"),
							AuthConfig: &manifest.AuthorizationConfig{
								IAM:           aws.Bool(true),
								AccessPointID: aws.String("ap-1234"),
							},
						},
					},
					MountPointOpts: manifest.MountPointOpts{
						ContainerPath: aws.String("/var/www"),
						ReadOnly:      aws.Bool(false),
					},
				},
			},
<<<<<<< HEAD
			inName:  "fe",
			inType:  manifest.LoadBalancedWebServiceType,
			wantErr: fmt.Sprintf("validate EFS configuration for volume wordpress: %s", errAccessPointWithRootDirectory.Error()),
=======
			wantErr: errAcessPointWithRootDirectory.Error(),
>>>>>>> e269aeeb
		},
		"error when AP is specified without IAM": {
			inVolumes: map[string]manifest.Volume{
				"wordpress": {
					EFS: &manifest.EFSConfigOrBool{
						Config: manifest.EFSVolumeConfiguration{
							FileSystemID:  aws.String("fs-1234"),
							RootDirectory: aws.String("/"),
							AuthConfig: &manifest.AuthorizationConfig{
								IAM:           aws.Bool(false),
								AccessPointID: aws.String("ap-1234"),
							},
						},
					},
					MountPointOpts: manifest.MountPointOpts{
						ContainerPath: aws.String("/var/www"),
						ReadOnly:      aws.Bool(false),
					},
				},
			},
<<<<<<< HEAD
			inName:  "fe",
			inType:  manifest.LoadBalancedWebServiceType,
			wantErr: fmt.Sprintf("validate EFS configuration for volume wordpress: %s", errAccessPointWithoutIAM.Error()),
=======
			wantErr: errAccessPointWithoutIAM.Error(),
		},
		"efs specified with just ID": {
			inVolumes: map[string]manifest.Volume{
				"wordpress": {
					EFS: &manifest.EFSConfigOrID{
						ID: "fs-1234",
					},
					MountPointOpts: manifest.MountPointOpts{
						ContainerPath: aws.String("/var/www"),
						ReadOnly:      aws.Bool(true),
					},
				},
			},
			wantOpts: template.StorageOpts{
				Volumes: []*template.Volume{
					{
						Name: aws.String("wordpress"),
						EFS: &template.EFSVolumeConfiguration{
							Filesystem:    aws.String("fs-1234"),
							RootDirectory: aws.String("/"),
							IAM:           aws.String("DISABLED"),
						},
					},
				},
				MountPoints: []*template.MountPoint{
					{
						ContainerPath: aws.String("/var/www"),
						ReadOnly:      aws.Bool(true),
						SourceVolume:  aws.String("wordpress"),
					},
				},
				EFSPerms: []*template.EFSPermission{
					{
						FilesystemID: aws.String("fs-1234"),
						Write:        false,
					},
				},
			},
>>>>>>> e269aeeb
		},
		"managed EFS": {
			inVolumes: map[string]manifest.Volume{
				"efs": {
					EFS: &manifest.EFSConfigOrBool{
						Enabled: aws.Bool(true),
					},
					MountPointOpts: manifest.MountPointOpts{
						ContainerPath: aws.String("/var/www"),
						ReadOnly:      aws.Bool(true),
					},
				},
			},
			wantOpts: template.StorageOpts{
				ManagedVolumeInfo: &template.ManagedVolumeCreationInfo{
					Name:    aws.String("efs"),
<<<<<<< HEAD
					DirName: aws.String("svc/fe"),
					UID:     aws.Uint32(1578879845),
					GID:     aws.Uint32(1578879845),
				},
				MountPoints: []*template.MountPoint{
					{
						ContainerPath: aws.String("/var/www"),
						ReadOnly:      aws.Bool(true),
						SourceVolume:  aws.String("efs"),
					},
				},
			},
		},
		"managed EFS with scheduled job": {
			inVolumes: map[string]manifest.Volume{
				"efs": {
					EFS: &manifest.EFSConfigOrBool{
						Enabled: aws.Bool(true),
					},
					MountPointOpts: manifest.MountPointOpts{
						ContainerPath: aws.String("/var/www"),
						ReadOnly:      aws.Bool(true),
					},
				},
			},
			inName: "backend",
			inType: manifest.ScheduledJobType,
			wantOpts: template.StorageOpts{
				ManagedVolumeInfo: &template.ManagedVolumeCreationInfo{
					Name:    aws.String("efs"),
					DirName: aws.String("job/backend"),
					UID:     aws.Uint32(3109744506),
					GID:     aws.Uint32(3109744506),
=======
					DirName: aws.String("fe"),
					UID:     aws.Uint32(1336298249),
					GID:     aws.Uint32(1336298249),
>>>>>>> e269aeeb
				},
				MountPoints: []*template.MountPoint{
					{
						ContainerPath: aws.String("/var/www"),
						ReadOnly:      aws.Bool(true),
						SourceVolume:  aws.String("efs"),
					},
				},
			},
		},
		"managed EFS with config": {
			inVolumes: map[string]manifest.Volume{
				"efs": {
					EFS: &manifest.EFSConfigOrBool{
						Config: manifest.EFSVolumeConfiguration{
							UID: aws.Uint32(1000),
							GID: aws.Uint32(10000),
						},
					},
					MountPointOpts: manifest.MountPointOpts{
						ContainerPath: aws.String("/var/www"),
						ReadOnly:      aws.Bool(true),
					},
				},
			},
			wantOpts: template.StorageOpts{
				ManagedVolumeInfo: &template.ManagedVolumeCreationInfo{
					Name:    aws.String("efs"),
					DirName: aws.String("fe"),
					UID:     aws.Uint32(1000),
					GID:     aws.Uint32(10000),
				},
				MountPoints: []*template.MountPoint{
					{
						ContainerPath: aws.String("/var/www"),
						ReadOnly:      aws.Bool(true),
						SourceVolume:  aws.String("efs"),
					},
				},
			},
		},
		"error when gid/uid are specified for non-managed efs": {
			inVolumes: map[string]manifest.Volume{
				"efs": {
					EFS: &manifest.EFSConfigOrBool{
						Config: manifest.EFSVolumeConfiguration{
							FileSystemID: aws.String("fs-1234"),
							UID:          aws.Uint32(1234),
							GID:          aws.Uint32(5678),
						},
					},
					MountPointOpts: manifest.MountPointOpts{
						ContainerPath: aws.String("/var/www"),
						ReadOnly:      aws.Bool(true),
					},
				},
			},
			wantErr: fmt.Sprintf("validate EFS configuration for volume efs: %s", errUIDWithNonManagedFS.Error()),
		},
		"uid/gid out of bounds": {
			inVolumes: map[string]manifest.Volume{
				"efs": {
					EFS: &manifest.EFSConfigOrBool{
						Config: manifest.EFSVolumeConfiguration{
							UID: aws.Uint32(0),
							GID: aws.Uint32(100),
						},
					},
					MountPointOpts: manifest.MountPointOpts{
						ContainerPath: aws.String("/var/www"),
						ReadOnly:      aws.Bool(true),
					},
				},
			},
			wantErr: fmt.Sprintf("validate EFS configuration for volume efs: %s", errReservedUID.Error()),
		},
		"uid specified without gid": {
			inVolumes: map[string]manifest.Volume{
				"efs": {
					EFS: &manifest.EFSConfigOrBool{
						Config: manifest.EFSVolumeConfiguration{
							UID: aws.Uint32(10000),
						},
					},
					MountPointOpts: manifest.MountPointOpts{
						ContainerPath: aws.String("/var/www"),
						ReadOnly:      aws.Bool(true),
					},
				},
			},
			wantErr: fmt.Sprintf("validate EFS configuration for volume efs: %s", errInvalidUIDGIDConfig.Error()),
		},
		"gid specified without uid": {
			inVolumes: map[string]manifest.Volume{
				"efs": {
					EFS: &manifest.EFSConfigOrBool{
						Config: manifest.EFSVolumeConfiguration{
							GID: aws.Uint32(10000),
						},
					},
					MountPointOpts: manifest.MountPointOpts{
						ContainerPath: aws.String("/var/www"),
						ReadOnly:      aws.Bool(true),
					},
				},
			},
			wantErr: fmt.Sprintf("validate EFS configuration for volume efs: %s", errInvalidUIDGIDConfig.Error()),
		},
		"error when multiple managed volumes specified": {
			inVolumes: map[string]manifest.Volume{
				"efs": {
					EFS: &manifest.EFSConfigOrBool{
						Enabled: aws.Bool(true),
					},
					MountPointOpts: manifest.MountPointOpts{
						ContainerPath: aws.String("/var/www"),
						ReadOnly:      aws.Bool(true),
					},
				},
				"wordpress": {
					EFS: &manifest.EFSConfigOrBool{
						Enabled: aws.Bool(true),
					},
					MountPointOpts: manifest.MountPointOpts{
						ContainerPath: aws.String("/var/abc"),
					},
				},
			},
			wantErr: "validate managed EFS: cannot specify more than one managed volume per service",
		},
		"managed EFS and BYO": {
			inVolumes: map[string]manifest.Volume{
				"efs": {
					EFS: &manifest.EFSConfigOrBool{
						Enabled: aws.Bool(true),
					},
					MountPointOpts: manifest.MountPointOpts{
						ContainerPath: aws.String("/var/www"),
						ReadOnly:      aws.Bool(true),
					},
				},
				"otherefs": {
					EFS: &manifest.EFSConfigOrBool{
						Config: manifest.EFSVolumeConfiguration{
							FileSystemID: aws.String("fs-1234"),
						},
					},
					MountPointOpts: manifest.MountPointOpts{
						ContainerPath: aws.String("/var/stuff"),
						ReadOnly:      aws.Bool(false),
					},
				},
				"ephemeral": {
					EFS: nil,
					MountPointOpts: manifest.MountPointOpts{
						ContainerPath: aws.String("/var/ephemeral"),
						ReadOnly:      aws.Bool(false),
					},
				},
			},
			inName: "fe",
			inType: manifest.LoadBalancedWebServiceType,
			wantOpts: template.StorageOpts{
				ManagedVolumeInfo: &template.ManagedVolumeCreationInfo{
					Name:    aws.String("efs"),
					DirName: aws.String("svc/fe"),
					UID:     aws.Uint32(1578879845),
					GID:     aws.Uint32(1578879845),
				},
				Volumes: []*template.Volume{
					{
						Name: aws.String("otherefs"),
						EFS: &template.EFSVolumeConfiguration{
							Filesystem:    aws.String("fs-1234"),
							RootDirectory: aws.String("/"),
							IAM:           aws.String("DISABLED"),
						},
					},
					{
						Name: aws.String("ephemeral"),
					},
				},
				MountPoints: []*template.MountPoint{
					{
						ContainerPath: aws.String("/var/www"),
						ReadOnly:      aws.Bool(true),
						SourceVolume:  aws.String("efs"),
					},
					{
						ContainerPath: aws.String("/var/stuff"),
						ReadOnly:      aws.Bool(false),
						SourceVolume:  aws.String("otherefs"),
					},
					{
						ContainerPath: aws.String("/var/ephemeral"),
						ReadOnly:      aws.Bool(false),
						SourceVolume:  aws.String("ephemeral"),
					},
				},
				EFSPerms: []*template.EFSPermission{
					{
						FilesystemID: aws.String("fs-1234"),
						Write:        true,
					},
				},
			},
		},
	}
	for name, tc := range testCases {
		t.Run(name, func(t *testing.T) {
			// GIVEN
			s := manifest.Storage{
				Volumes: tc.inVolumes,
			}

			// WHEN
			got, err := convertStorageOpts(aws.String("fe"), &s)

			// THEN
			if tc.wantErr != "" {
				require.EqualError(t, err, tc.wantErr)
			} else {
				require.NoError(t, err)
				require.ElementsMatch(t, tc.wantOpts.EFSPerms, got.EFSPerms)
				require.ElementsMatch(t, tc.wantOpts.MountPoints, got.MountPoints)
				require.ElementsMatch(t, tc.wantOpts.Volumes, got.Volumes)
				require.Equal(t, tc.wantOpts.ManagedVolumeInfo, got.ManagedVolumeInfo)
			}
		})
	}
}

func Test_convertExecuteCommand(t *testing.T) {
	testCases := map[string]struct {
		inConfig manifest.ExecuteCommand

		wanted *template.ExecuteCommandOpts
	}{
		"without exec enabled": {
			inConfig: manifest.ExecuteCommand{},
			wanted:   nil,
		},
		"exec enabled": {
			inConfig: manifest.ExecuteCommand{
				Enable: aws.Bool(true),
			},
			wanted: &template.ExecuteCommandOpts{},
		},
		"exec enabled with config": {
			inConfig: manifest.ExecuteCommand{
				Config: manifest.ExecuteCommandConfig{
					Enable: aws.Bool(true),
				},
			},
			wanted: &template.ExecuteCommandOpts{},
		},
	}
	for name, tc := range testCases {
		t.Run(name, func(t *testing.T) {
			exec := tc.inConfig
			got := convertExecuteCommand(&exec)

			require.Equal(t, got, tc.wanted)
		})
	}
}

func Test_convertSidecarMountPoints(t *testing.T) {
	testCases := map[string]struct {
		inMountPoints  []manifest.SidecarMountPoint
		wantErr        string
		wantMountPoint []*template.MountPoint
	}{
		"fully specified": {
			inMountPoints: []manifest.SidecarMountPoint{
				{
					SourceVolume: aws.String("wordpress"),
					MountPointOpts: manifest.MountPointOpts{
						ContainerPath: aws.String("/var/www/wp-content"),
						ReadOnly:      aws.Bool(false),
					},
				},
			},
			wantMountPoint: []*template.MountPoint{
				{
					ContainerPath: aws.String("/var/www/wp-content"),
					ReadOnly:      aws.Bool(false),
					SourceVolume:  aws.String("wordpress"),
				},
			},
		},
		"readonly defaults to true": {
			inMountPoints: []manifest.SidecarMountPoint{
				{
					SourceVolume: aws.String("wordpress"),
					MountPointOpts: manifest.MountPointOpts{
						ContainerPath: aws.String("/var/www/wp-content"),
					},
				},
			},
			wantMountPoint: []*template.MountPoint{
				{
					ContainerPath: aws.String("/var/www/wp-content"),
					ReadOnly:      aws.Bool(true),
					SourceVolume:  aws.String("wordpress"),
				},
			},
		},
		"error when source not specified": {
			inMountPoints: []manifest.SidecarMountPoint{
				{
					MountPointOpts: manifest.MountPointOpts{
						ContainerPath: aws.String("/var/www/wp-content"),
						ReadOnly:      aws.Bool(false),
					},
				},
			},
			wantErr: errNoSourceVolume.Error(),
		},
		"error when path not specified": {
			inMountPoints: []manifest.SidecarMountPoint{
				{
					SourceVolume: aws.String("wordpress"),
					MountPointOpts: manifest.MountPointOpts{
						ReadOnly: aws.Bool(false),
					},
				},
			},
			wantErr: errNoContainerPath.Error(),
		},
	}
	for name, tc := range testCases {
		t.Run(name, func(t *testing.T) {
			err := validateSidecarMountPoints(tc.inMountPoints)
			if tc.wantErr != "" {
				require.EqualError(t, err, tc.wantErr)
			} else {
				require.NoError(t, err)
				got := convertSidecarMountPoints(tc.inMountPoints)
				require.Equal(t, tc.wantMountPoint, got)
			}
		})
	}
}

func Test_validatePaths(t *testing.T) {
	t.Run("containerPath should be properly validated", func(t *testing.T) {
		require.NoError(t, validateContainerPath("/abc/90_"), "contains underscore")
		require.EqualError(t, validateContainerPath("/aaaaaaaaaaaaaaaaaaaaaaaaaaaaaaaaaaaaaaaaaaaaaaaaaaaaaaaaaaaaaaaaaaaaaaaaaaaaaaaaaaaaaaaaaaaaaaaaaaaaaaaaaaaaaaaaaaaaaaaaaaaaaaaaaaaaaaaaaaaaaaaaaaaaaaaaaaaaaaaaaaaaaaaaaaaaaaaaaaaaaaaaaaaaaaaaaaaaaaaaaaaaaaaaaaaaaaaaaaaaaaaaaaaaaaaaaaaaaaaaaaaaaaaaaaaaaaaaaa"), "path must be less than 242 bytes in length", "too long")
		require.EqualError(t, validateContainerPath("/etc /bin/sh cat `i'm evil` > /dev/null"), "paths can only contain the characters a-zA-Z0-9.-_/", "invalid characters disallowed")
	})
}<|MERGE_RESOLUTION|>--- conflicted
+++ resolved
@@ -269,8 +269,6 @@
 
 func Test_convertManagedFSInfo(t *testing.T) {
 	testCases := map[string]struct {
-		inName            string
-		inType            string
 		inVolumes         map[string]manifest.Volume
 		wantManagedConfig *template.ManagedVolumeCreationInfo
 		wantVolumes       map[string]manifest.Volume
@@ -289,8 +287,6 @@
 					},
 				},
 			},
-			inName:            "fe",
-			inType:            manifest.LoadBalancedWebServiceType,
 			wantManagedConfig: nil,
 			wantVolumes: map[string]manifest.Volume{
 				"wordpress": {
@@ -316,13 +312,11 @@
 					},
 				},
 			},
-			inName: "fe",
-			inType: manifest.LoadBalancedWebServiceType,
 			wantManagedConfig: &template.ManagedVolumeCreationInfo{
 				Name:    aws.String("wordpress"),
-				DirName: aws.String("svc/fe"),
-				UID:     aws.Uint32(1578879845),
-				GID:     aws.Uint32(1578879845),
+				DirName: aws.String("fe"),
+				UID:     aws.Uint32(1336298249),
+				GID:     aws.Uint32(1336298249),
 			},
 			wantVolumes: map[string]manifest.Volume{},
 		},
@@ -340,11 +334,9 @@
 					},
 				},
 			},
-			inName: "fe",
-			inType: manifest.LoadBalancedWebServiceType,
 			wantManagedConfig: &template.ManagedVolumeCreationInfo{
 				Name:    aws.String("wordpress"),
-				DirName: aws.String("svc/fe"),
+				DirName: aws.String("fe"),
 				UID:     aws.Uint32(10000),
 				GID:     aws.Uint32(100000),
 			},
@@ -353,13 +345,8 @@
 	}
 	for name, tc := range testCases {
 		t.Run(name, func(t *testing.T) {
-			// GIVEN
-			wl := manifest.Workload{
-				Name: aws.String(tc.inName),
-				Type: aws.String(tc.inType),
-			}
 			// WHEN
-			gotManaged, err := convertManagedFSInfo(wl, tc.inVolumes)
+			gotManaged, err := convertManagedFSInfo(aws.String("fe"), tc.inVolumes)
 
 			// THEN
 			if tc.wantErr != "" {
@@ -455,13 +442,7 @@
 					},
 				},
 			},
-<<<<<<< HEAD
-			inName:  "fe",
-			inType:  manifest.LoadBalancedWebServiceType,
 			wantErr: fmt.Sprintf("validate EFS configuration for volume wordpress: %s", errNoFSID.Error()),
-=======
-			wantErr: errNoFSID.Error(),
->>>>>>> e269aeeb
 		},
 		"container path not specified": {
 			inVolumes: map[string]manifest.Volume{
@@ -473,13 +454,7 @@
 					},
 				},
 			},
-<<<<<<< HEAD
-			inName:  "fe",
-			inType:  manifest.LoadBalancedWebServiceType,
 			wantErr: fmt.Sprintf("validate container configuration for volume wordpress: %s", errNoContainerPath.Error()),
-=======
-			wantErr: errNoContainerPath.Error(),
->>>>>>> e269aeeb
 		},
 		"full specification with access point renders correctly": {
 			inVolumes: map[string]manifest.Volume{
@@ -591,13 +566,7 @@
 					},
 				},
 			},
-<<<<<<< HEAD
-			inName:  "fe",
-			inType:  manifest.LoadBalancedWebServiceType,
 			wantErr: fmt.Sprintf("validate EFS configuration for volume wordpress: %s", errAccessPointWithRootDirectory.Error()),
-=======
-			wantErr: errAcessPointWithRootDirectory.Error(),
->>>>>>> e269aeeb
 		},
 		"error when AP is specified without IAM": {
 			inVolumes: map[string]manifest.Volume{
@@ -618,51 +587,7 @@
 					},
 				},
 			},
-<<<<<<< HEAD
-			inName:  "fe",
-			inType:  manifest.LoadBalancedWebServiceType,
 			wantErr: fmt.Sprintf("validate EFS configuration for volume wordpress: %s", errAccessPointWithoutIAM.Error()),
-=======
-			wantErr: errAccessPointWithoutIAM.Error(),
-		},
-		"efs specified with just ID": {
-			inVolumes: map[string]manifest.Volume{
-				"wordpress": {
-					EFS: &manifest.EFSConfigOrID{
-						ID: "fs-1234",
-					},
-					MountPointOpts: manifest.MountPointOpts{
-						ContainerPath: aws.String("/var/www"),
-						ReadOnly:      aws.Bool(true),
-					},
-				},
-			},
-			wantOpts: template.StorageOpts{
-				Volumes: []*template.Volume{
-					{
-						Name: aws.String("wordpress"),
-						EFS: &template.EFSVolumeConfiguration{
-							Filesystem:    aws.String("fs-1234"),
-							RootDirectory: aws.String("/"),
-							IAM:           aws.String("DISABLED"),
-						},
-					},
-				},
-				MountPoints: []*template.MountPoint{
-					{
-						ContainerPath: aws.String("/var/www"),
-						ReadOnly:      aws.Bool(true),
-						SourceVolume:  aws.String("wordpress"),
-					},
-				},
-				EFSPerms: []*template.EFSPermission{
-					{
-						FilesystemID: aws.String("fs-1234"),
-						Write:        false,
-					},
-				},
-			},
->>>>>>> e269aeeb
 		},
 		"managed EFS": {
 			inVolumes: map[string]manifest.Volume{
@@ -679,45 +604,9 @@
 			wantOpts: template.StorageOpts{
 				ManagedVolumeInfo: &template.ManagedVolumeCreationInfo{
 					Name:    aws.String("efs"),
-<<<<<<< HEAD
-					DirName: aws.String("svc/fe"),
-					UID:     aws.Uint32(1578879845),
-					GID:     aws.Uint32(1578879845),
-				},
-				MountPoints: []*template.MountPoint{
-					{
-						ContainerPath: aws.String("/var/www"),
-						ReadOnly:      aws.Bool(true),
-						SourceVolume:  aws.String("efs"),
-					},
-				},
-			},
-		},
-		"managed EFS with scheduled job": {
-			inVolumes: map[string]manifest.Volume{
-				"efs": {
-					EFS: &manifest.EFSConfigOrBool{
-						Enabled: aws.Bool(true),
-					},
-					MountPointOpts: manifest.MountPointOpts{
-						ContainerPath: aws.String("/var/www"),
-						ReadOnly:      aws.Bool(true),
-					},
-				},
-			},
-			inName: "backend",
-			inType: manifest.ScheduledJobType,
-			wantOpts: template.StorageOpts{
-				ManagedVolumeInfo: &template.ManagedVolumeCreationInfo{
-					Name:    aws.String("efs"),
-					DirName: aws.String("job/backend"),
-					UID:     aws.Uint32(3109744506),
-					GID:     aws.Uint32(3109744506),
-=======
 					DirName: aws.String("fe"),
 					UID:     aws.Uint32(1336298249),
 					GID:     aws.Uint32(1336298249),
->>>>>>> e269aeeb
 				},
 				MountPoints: []*template.MountPoint{
 					{
@@ -878,14 +767,12 @@
 					},
 				},
 			},
-			inName: "fe",
-			inType: manifest.LoadBalancedWebServiceType,
 			wantOpts: template.StorageOpts{
 				ManagedVolumeInfo: &template.ManagedVolumeCreationInfo{
 					Name:    aws.String("efs"),
-					DirName: aws.String("svc/fe"),
-					UID:     aws.Uint32(1578879845),
-					GID:     aws.Uint32(1578879845),
+					DirName: aws.String("fe"),
+					UID:     aws.Uint32(1336298249),
+					GID:     aws.Uint32(1336298249),
 				},
 				Volumes: []*template.Volume{
 					{
