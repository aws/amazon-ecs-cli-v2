// Copyright Amazon.com, Inc. or its affiliates. All Rights Reserved.
// SPDX-License-Identifier: Apache-2.0

package stack

import (
	"errors"
	"fmt"
	"hash/crc32"
	"strings"
	"time"

	"github.com/aws/aws-sdk-go/aws"
	"github.com/aws/copilot-cli/internal/pkg/manifest"
	"github.com/aws/copilot-cli/internal/pkg/template"
)

const (
	enabled  = "ENABLED"
	disabled = "DISABLED"
)

// Default values for EFS options
const (
	defaultRootDirectory   = "/"
	defaultIAM             = disabled
	defaultReadOnly        = true
	defaultWritePermission = false
)

// Default value for Sidecar port.
const (
	defaultSidecarPort = "80"
)

<<<<<<< HEAD
const (
	ephemeralMinValueGiB = 20
	ephemeralMaxValueGiB = 16000
=======
// Supported capacity providers for Fargate services
const (
	capacityProviderFargateSpot = "FARGATE_SPOT"
	capacityProviderFargate     = "FARGATE"
>>>>>>> 96d9afcf
)

// Validation errors when rendering manifest into template.
var (
	errNoFSID                      = errors.New(`volume field efs/id cannot be empty`)
	errAcessPointWithRootDirectory = errors.New(`root directory must be empty or "/" when access point ID is specified`)
	errAccessPointWithoutIAM       = errors.New(`"iam" must be true when access point ID is specified`)

	errNoContainerPath = errors.New(`"path" cannot be empty`)
	errNoSourceVolume  = errors.New(`"source_volume" cannot be empty`)

<<<<<<< HEAD
	errEphemeralBadSize = errors.New("ephemeral storage must be between 20 GiB and 16000 GiB")
=======
	errUIDWithNonManagedFS = errors.New("UID and GID cannot be specified with non-managed EFS")
	errInvalidUIDGIDConfig = errors.New("set managed filesystem access point creation info: must specify both UID and GID, or neither")
	errReservedUID         = errors.New("set managed filesystem access point creation info: UID must not be 0")
	errInvalidSpotConfig   = errors.New(`"count.spot" and "count.range" cannot be specified together`)
>>>>>>> 96d9afcf
)

// convertSidecar converts the manifest sidecar configuration into a format parsable by the templates pkg.
func convertSidecar(s map[string]*manifest.SidecarConfig) ([]*template.SidecarOpts, error) {
	if s == nil {
		return nil, nil
	}
	var sidecars []*template.SidecarOpts
	for name, config := range s {
		port, protocol, err := parsePortMapping(config.Port)
		if err != nil {
			return nil, err
		}
		mp, err := convertSidecarMountPoints(config.MountPoints)
		if err != nil {
			return nil, err
		}
		sidecars = append(sidecars, &template.SidecarOpts{
			Name:         aws.String(name),
			Image:        config.Image,
			Essential:    config.Essential,
			Port:         port,
			Protocol:     protocol,
			CredsParam:   config.CredsParam,
			Secrets:      config.Secrets,
			Variables:    config.Variables,
			MountPoints:  mp,
			DockerLabels: config.DockerLabels,
		})
	}
	return sidecars, nil
}

// Valid sidecar portMapping example: 2000/udp, or 2000 (default to be tcp).
func parsePortMapping(s *string) (port *string, protocol *string, err error) {
	if s == nil {
		// default port for sidecar container to be 80.
		return aws.String(defaultSidecarPort), nil, nil
	}
	portProtocol := strings.Split(*s, "/")
	switch len(portProtocol) {
	case 1:
		return aws.String(portProtocol[0]), nil, nil
	case 2:
		return aws.String(portProtocol[0]), aws.String(portProtocol[1]), nil
	default:
		return nil, nil, fmt.Errorf("cannot parse port mapping from %s", *s)
	}
}

func convertAdvancedCount(a *manifest.AdvancedCount) (*template.AdvancedCount, error) {
	if a == nil {
		return nil, nil
	}

	if a.IsEmpty() {
		return nil, nil
	}

	autoscaling, err := convertAutoscaling(a)
	if err != nil {
		return nil, err
	}

	cps, err := convertCapacityProviders(a)
	if err != nil {
		return nil, err
	}

	return &template.AdvancedCount{
		Spot:        a.Spot,
		Autoscaling: autoscaling,
		Cps:         cps,
	}, nil
}

// convertCapacityProviders transforms the manifest fields into a format
// parsable by the templates pkg.
func convertCapacityProviders(a *manifest.AdvancedCount) ([]*template.CapacityProviderStrategy, error) {
	if a.IsEmpty() {
		return nil, nil
	}

	if a.Spot != nil && a.Range != nil {
		return nil, errInvalidSpotConfig
	}

	// return if autoscaling range specified without spot scaling
	if a.Range != nil && a.Range.Value != nil {
		return nil, nil
	}

	var cps []*template.CapacityProviderStrategy

	// if Spot specified as count, then weight on Spot CPS should be 1
	cps = append(cps, &template.CapacityProviderStrategy{
		Weight:           aws.Int(1),
		CapacityProvider: capacityProviderFargateSpot,
	})

	// Return if only spot is specifed as count
	if a.Range == nil {
		return cps, nil
	}

	// Scaling with spot
	rc := a.Range.RangeConfig
	if !rc.IsEmpty() {
		spotFrom := aws.IntValue(rc.SpotFrom)
		min := aws.IntValue(rc.Min)

		// If spotFrom value is not equal to the autoscaling min, then
		// the base value on the Fargate Capacity provider must be set
		// to one less than spotFrom
		if spotFrom > min {
			base := spotFrom - 1
			fgCapacity := &template.CapacityProviderStrategy{
				Base:             aws.Int(base),
				Weight:           aws.Int(0),
				CapacityProvider: capacityProviderFargate,
			}
			cps = append(cps, fgCapacity)
		}
	}

	return cps, nil
}

// convertAutoscaling converts the service's Auto Scaling configuration into a format parsable
// by the templates pkg.
func convertAutoscaling(a *manifest.AdvancedCount) (*template.AutoscalingOpts, error) {
	if a.IsEmpty() {
		return nil, nil
	}
	if a.Spot != nil {
		return nil, nil
	}

	min, max, err := a.Range.Parse()
	if err != nil {
		return nil, err
	}
	autoscalingOpts := template.AutoscalingOpts{
		MinCapacity: &min,
		MaxCapacity: &max,
	}
	if a.CPU != nil {
		autoscalingOpts.CPU = aws.Float64(float64(*a.CPU))
	}
	if a.Memory != nil {
		autoscalingOpts.Memory = aws.Float64(float64(*a.Memory))
	}
	if a.Requests != nil {
		autoscalingOpts.Requests = aws.Float64(float64(*a.Requests))
	}
	if a.ResponseTime != nil {
		responseTime := float64(*a.ResponseTime) / float64(time.Second)
		autoscalingOpts.ResponseTime = aws.Float64(responseTime)
	}
	return &autoscalingOpts, nil
}

// convertHTTPHealthCheck converts the ALB health check configuration into a format parsable by the templates pkg.
func convertHTTPHealthCheck(hc *manifest.HealthCheckArgsOrString) template.HTTPHealthCheckOpts {
	opts := template.HTTPHealthCheckOpts{
		HealthCheckPath:    manifest.DefaultHealthCheckPath,
		HealthyThreshold:   hc.HealthCheckArgs.HealthyThreshold,
		UnhealthyThreshold: hc.HealthCheckArgs.UnhealthyThreshold,
	}
	if hc.HealthCheckArgs.Path != nil {
		opts.HealthCheckPath = *hc.HealthCheckArgs.Path
	} else if hc.HealthCheckPath != nil {
		opts.HealthCheckPath = *hc.HealthCheckPath
	}
	if hc.HealthCheckArgs.SuccessCodes != nil {
		opts.SuccessCodes = *hc.HealthCheckArgs.SuccessCodes
	}
	if hc.HealthCheckArgs.Interval != nil {
		opts.Interval = aws.Int64(int64(hc.HealthCheckArgs.Interval.Seconds()))
	}
	if hc.HealthCheckArgs.Timeout != nil {
		opts.Timeout = aws.Int64(int64(hc.HealthCheckArgs.Timeout.Seconds()))
	}
	return opts
}

func convertExecuteCommand(e *manifest.ExecuteCommand) *template.ExecuteCommandOpts {
	if e.Config.IsEmpty() && !aws.BoolValue(e.Enable) {
		return nil
	}
	return &template.ExecuteCommandOpts{}
}

func convertLogging(lc *manifest.Logging) *template.LogConfigOpts {
	if lc == nil {
		return nil
	}
	return logConfigOpts(lc)
}

func logConfigOpts(lc *manifest.Logging) *template.LogConfigOpts {
	return &template.LogConfigOpts{
		Image:          lc.LogImage(),
		ConfigFile:     lc.ConfigFile,
		EnableMetadata: lc.GetEnableMetadata(),
		Destination:    lc.Destination,
		SecretOptions:  lc.SecretOptions,
	}
}

// convertStorageOpts converts a manifest Storage field into template data structures which can be used
// to execute CFN templates
func convertStorageOpts(wlName *string, in *manifest.Storage) (*template.StorageOpts, error) {
	if in == nil {
		return nil, nil
	}
	mv, err := convertManagedFSInfo(wlName, in.Volumes)
	if err != nil {
		return nil, err
	}
	v, err := convertVolumes(in.Volumes)
	if err != nil {
		return nil, err
	}
	mp, err := convertMountPoints(in.Volumes)
	if err != nil {
		return nil, err
	}
	perms, err := convertEFSPermissions(in.Volumes)
	if err != nil {
		return nil, err
	}
	ephemeral, err := convertEphemeral(in.Ephemeral)
	if err != nil {
		return nil, err
	}
	return &template.StorageOpts{
<<<<<<< HEAD
		Ephemeral:   ephemeral,
		Volumes:     v,
		MountPoints: mp,
		EFSPerms:    perms,
=======
		Volumes:           v,
		MountPoints:       mp,
		EFSPerms:          perms,
		ManagedVolumeInfo: mv,
>>>>>>> 96d9afcf
	}, nil
}

func convertEphemeral(in *int) (*int, error) {
	if in == nil {
		return nil, nil
	}

	if aws.IntValue(in) < ephemeralMinValueGiB || aws.IntValue(in) > ephemeralMaxValueGiB {
		return nil, errEphemeralBadSize
	}

	return in, nil
}

// convertSidecarMountPoints is used to convert from manifest to template objects.
func convertSidecarMountPoints(in []manifest.SidecarMountPoint) ([]*template.MountPoint, error) {
	if len(in) == 0 {
		return nil, nil
	}
	var output []*template.MountPoint
	for _, smp := range in {
		mp, err := convertMountPoint(smp.SourceVolume, smp.ContainerPath, smp.ReadOnly)
		if err != nil {
			return nil, err
		}
		output = append(output, mp)
	}
	return output, nil
}

func convertMountPoint(sourceVolume, containerPath *string, readOnly *bool) (*template.MountPoint, error) {
	// containerPath must be specified.
	if aws.StringValue(containerPath) == "" {
		return nil, errNoContainerPath
	}
	path := aws.StringValue(containerPath)
	if err := validateContainerPath(path); err != nil {
		return nil, fmt.Errorf("validate container path %s: %w", path, err)
	}
	// readOnly defaults to true.
	oReadOnly := aws.Bool(defaultReadOnly)
	if readOnly != nil {
		oReadOnly = readOnly
	}
	// sourceVolume must be specified. This is only a concern for sidecars.
	if aws.StringValue(sourceVolume) == "" {
		return nil, errNoSourceVolume
	}
	return &template.MountPoint{
		ReadOnly:      oReadOnly,
		ContainerPath: containerPath,
		SourceVolume:  sourceVolume,
	}, nil
}

func convertMountPoints(input map[string]manifest.Volume) ([]*template.MountPoint, error) {
	if len(input) == 0 {
		return nil, nil
	}
	var output []*template.MountPoint
	for name, volume := range input {
		mp, err := convertMountPoint(aws.String(name), volume.ContainerPath, volume.ReadOnly)
		if err != nil {
			return nil, err
		}
		output = append(output, mp)
	}
	return output, nil
}

func convertEFSPermissions(input map[string]manifest.Volume) ([]*template.EFSPermission, error) {
	var output []*template.EFSPermission
	for _, volume := range input {
		if volume.EFS == nil {
			continue
		}
		if volume.EFS.UseManagedFS() {
			continue
		}
		// Write defaults to false.
		write := defaultWritePermission
		if volume.ReadOnly != nil {
			write = !aws.BoolValue(volume.ReadOnly)
		}

		id := volume.EFS.FSID()
		if id == nil {
			return nil, errNoFSID
		}

		var accessPointID *string
		if volume.EFS.Config.AuthConfig != nil {
			accessPointID = volume.EFS.Config.AuthConfig.AccessPointID
		}
		perm := template.EFSPermission{
			Write:         write,
			AccessPointID: accessPointID,
			FilesystemID:  id,
		}
		output = append(output, &perm)
	}
	return output, nil
}

func convertManagedFSInfo(wlName *string, input map[string]manifest.Volume) (*template.ManagedVolumeCreationInfo, error) {
	var output *template.ManagedVolumeCreationInfo
	for name, volume := range input {
		if volume.EFS == nil {
			continue
		}

		if !volume.EFS.UseManagedFS() {
			continue
		}

		if output != nil {
			return nil, fmt.Errorf("validate managed EFS: cannot specify more than one managed volume per service")
		}

		uid := volume.EFS.Config.UID
		gid := volume.EFS.Config.GID

		if err := validateUIDGID(uid, gid); err != nil {
			return nil, err
		}

		if uid == nil && gid == nil {
			crc := aws.Uint32(getRandomUIDGID(aws.StringValue(wlName)))
			uid = crc
			gid = crc
		}
		output = &template.ManagedVolumeCreationInfo{
			Name:    aws.String(name),
			DirName: wlName,
			UID:     uid,
			GID:     gid,
		}
	}
	return output, nil
}

// getRandomUIDGID returns the 32-bit checksum of the service name for use as CreationInfo in the EFS Access Point.
// See https://stackoverflow.com/a/14210379/5890422 for discussion of the possibility of collisions in CRC32 with
// small numbers of hashes.
func getRandomUIDGID(name string) uint32 {
	return crc32.ChecksumIEEE([]byte(name))
}

func validateUIDGID(uid, gid *uint32) error {
	if uid == nil && gid == nil {
		return nil
	}
	if (uid == nil) != (gid == nil) {
		return errInvalidUIDGIDConfig
	}
	// Check for root UID.
	if aws.Uint32Value(uid) == 0 {
		return errReservedUID
	}
	return nil
}

func convertVolumes(input map[string]manifest.Volume) ([]*template.Volume, error) {
	var output []*template.Volume
	for name, volume := range input {
		// Volumes can contain either:
		//   a) an EFS configuration, which must be valid
		//   b) no EFS configuration, in which case the volume is created using task scratch storage in order to share
		//      data between containers.
		if volume.EFS != nil && volume.EFS.UseManagedFS() {
			continue
		}
		// Convert EFS configuration to template struct.
		efs, err := convertEFS(volume.EFS)
		if err != nil {
			return nil, err
		}
		v := template.Volume{
			Name: aws.String(name),
			EFS:  efs,
		}
		output = append(output, &v)
	}
	return output, nil
}

// convertEFS converts a volume from a manfiest object to a template object. This function
// should not be called on non-managed volumes.
func convertEFS(in *manifest.EFSConfigOrID) (*template.EFSVolumeConfiguration, error) {
	// If there is no EFS information, just add the Name to the volume.
	if in == nil {
		return nil, nil
	}
	// UID and GID should not be specified for non-managed volumes.
	if !in.Config.IsEmpty() {
		if in.Config.UID != nil {
			return nil, errUIDWithNonManagedFS
		}
		if in.Config.GID != nil {
			return nil, errUIDWithNonManagedFS
		}
	}
	// EFS is specified as a string with just the filesystem ID.
	if in.ID != "" {
		return &template.EFSVolumeConfiguration{
			Filesystem:    aws.String(in.ID),
			IAM:           aws.String(defaultIAM),
			RootDirectory: aws.String(defaultRootDirectory),
		}, nil
	}
	// ID is nil and we received a value; therefore Config must be not nil.
	return convertEFSConfiguration(in.Config)

}

func convertEFSConfiguration(in manifest.EFSVolumeConfiguration) (*template.EFSVolumeConfiguration, error) {
	// Set default values correctly.
	fsID := in.FileSystemID
	if aws.StringValue(fsID) == "" {
		return nil, errNoFSID
	}

	rootDir := in.RootDirectory
	// Validate that root directory path doesn't contain spaces or shell injection.
	if err := validateRootDirPath(aws.StringValue(rootDir)); err != nil {
		return nil, fmt.Errorf("validate root directory path %s: %w", aws.StringValue(rootDir), err)
	}
	if aws.StringValue(rootDir) == "" {
		rootDir = aws.String(defaultRootDirectory)
	}

	// Set default values for IAM and AccessPointID
	iam := aws.String(defaultIAM)
	if in.AuthConfig == nil {
		return &template.EFSVolumeConfiguration{
			Filesystem:    fsID,
			RootDirectory: rootDir,
			IAM:           iam,
		}, nil
	}
	// AuthConfig exists; check the properties.
	if aws.BoolValue(in.AuthConfig.IAM) {
		iam = aws.String(enabled)
	}
	// Validate ECS requirements: when an AP is specified, IAM MUST be true
	// and root directory MUST be either empty or "/".
	// https://docs.aws.amazon.com/AWSCloudFormation/latest/UserGuide/aws-properties-ecs-taskdefinition-efsvolumeconfiguration.html
	if aws.StringValue(in.AuthConfig.AccessPointID) != "" {
		if !aws.BoolValue(in.AuthConfig.IAM) {
			return nil, errAccessPointWithoutIAM
		}
		// Use rootDir value we previously identified.
		if !(aws.StringValue(rootDir) == "/") {
			return nil, errAcessPointWithRootDirectory
		}
	}

	return &template.EFSVolumeConfiguration{
		Filesystem:    fsID,
		RootDirectory: rootDir,
		IAM:           iam,
		AccessPointID: in.AuthConfig.AccessPointID,
	}, nil
}

func convertNetworkConfig(network manifest.NetworkConfig) *template.NetworkOpts {
	opts := &template.NetworkOpts{
		AssignPublicIP: template.EnablePublicIP,
		SubnetsType:    template.PublicSubnetsPlacement,
		SecurityGroups: network.VPC.SecurityGroups,
	}
	if aws.StringValue(network.VPC.Placement) != manifest.PublicSubnetPlacement {
		opts.AssignPublicIP = template.DisablePublicIP
		opts.SubnetsType = template.PrivateSubnetsPlacement
	}
	return opts
}<|MERGE_RESOLUTION|>--- conflicted
+++ resolved
@@ -33,16 +33,16 @@
 	defaultSidecarPort = "80"
 )
 
-<<<<<<< HEAD
+// Min and Max values for task ephemeral storage in GiB.
 const (
 	ephemeralMinValueGiB = 20
 	ephemeralMaxValueGiB = 16000
-=======
+)
+
 // Supported capacity providers for Fargate services
 const (
 	capacityProviderFargateSpot = "FARGATE_SPOT"
 	capacityProviderFargate     = "FARGATE"
->>>>>>> 96d9afcf
 )
 
 // Validation errors when rendering manifest into template.
@@ -54,14 +54,11 @@
 	errNoContainerPath = errors.New(`"path" cannot be empty`)
 	errNoSourceVolume  = errors.New(`"source_volume" cannot be empty`)
 
-<<<<<<< HEAD
-	errEphemeralBadSize = errors.New("ephemeral storage must be between 20 GiB and 16000 GiB")
-=======
+	errEphemeralBadSize    = errors.New("ephemeral storage must be between 20 GiB and 16000 GiB")
 	errUIDWithNonManagedFS = errors.New("UID and GID cannot be specified with non-managed EFS")
 	errInvalidUIDGIDConfig = errors.New("set managed filesystem access point creation info: must specify both UID and GID, or neither")
 	errReservedUID         = errors.New("set managed filesystem access point creation info: UID must not be 0")
 	errInvalidSpotConfig   = errors.New(`"count.spot" and "count.range" cannot be specified together`)
->>>>>>> 96d9afcf
 )
 
 // convertSidecar converts the manifest sidecar configuration into a format parsable by the templates pkg.
@@ -299,17 +296,11 @@
 		return nil, err
 	}
 	return &template.StorageOpts{
-<<<<<<< HEAD
-		Ephemeral:   ephemeral,
-		Volumes:     v,
-		MountPoints: mp,
-		EFSPerms:    perms,
-=======
+		Ephemeral:         ephemeral,
 		Volumes:           v,
 		MountPoints:       mp,
 		EFSPerms:          perms,
 		ManagedVolumeInfo: mv,
->>>>>>> 96d9afcf
 	}, nil
 }
 
