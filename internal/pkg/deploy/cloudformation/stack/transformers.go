// Copyright Amazon.com, Inc. or its affiliates. All Rights Reserved.
// SPDX-License-Identifier: Apache-2.0

package stack

import (
	"fmt"
	"hash/crc32"
	"strings"
	"time"

	"github.com/aws/aws-sdk-go/aws"
	"github.com/aws/copilot-cli/internal/pkg/manifest"
	"github.com/aws/copilot-cli/internal/pkg/template"
)

const (
	enabled  = "ENABLED"
	disabled = "DISABLED"
)

// Default values for EFS options
const (
	defaultRootDirectory   = "/"
	defaultIAM             = disabled
	defaultReadOnly        = true
	defaultWritePermission = false
)

// Default value for Sidecar port.
const (
	defaultSidecarPort = "80"
)

<<<<<<< HEAD
=======
// Supported capacity providers for Fargate services
const (
	capacityProviderFargateSpot = "FARGATE_SPOT"
	capacityProviderFargate     = "FARGATE"
)

// Validation errors when rendering manifest into template.
var (
	errNoFSID                      = errors.New(`volume field efs/id cannot be empty`)
	errAcessPointWithRootDirectory = errors.New(`root directory must be empty or "/" when access point ID is specified`)
	errAccessPointWithoutIAM       = errors.New(`"iam" must be true when access point ID is specified`)

	errNoContainerPath = errors.New(`"path" cannot be empty`)
	errNoSourceVolume  = errors.New(`"source_volume" cannot be empty`)

	errUIDWithNonManagedFS = errors.New("UID and GID cannot be specified with non-managed EFS")
	errInvalidUIDGIDConfig = errors.New("set managed filesystem access point creation info: must specify both UID and GID, or neither")
	errReservedUID         = errors.New("set managed filesystem access point creation info: UID must not be 0")
	errInvalidSpotConfig   = errors.New(`"count.spot" and "count.range" cannot be specified together`)
)

>>>>>>> 96d9afcf
// convertSidecar converts the manifest sidecar configuration into a format parsable by the templates pkg.
func convertSidecar(s map[string]*manifest.SidecarConfig) ([]*template.SidecarOpts, error) {
	if s == nil {
		return nil, nil
	}
	var sidecars []*template.SidecarOpts
	for name, config := range s {
		port, protocol, err := parsePortMapping(config.Port)
		if err != nil {
			return nil, err
		}
		if err := validateSidecarMountPoints(config.MountPoints); err != nil {
			return nil, err
		}
		mp := convertSidecarMountPoints(config.MountPoints)

		sidecars = append(sidecars, &template.SidecarOpts{
			Name:         aws.String(name),
			Image:        config.Image,
			Essential:    config.Essential,
			Port:         port,
			Protocol:     protocol,
			CredsParam:   config.CredsParam,
			Secrets:      config.Secrets,
			Variables:    config.Variables,
			MountPoints:  mp,
			DockerLabels: config.DockerLabels,
		})
	}
	return sidecars, nil
}

// Valid sidecar portMapping example: 2000/udp, or 2000 (default to be tcp).
func parsePortMapping(s *string) (port *string, protocol *string, err error) {
	if s == nil {
		// default port for sidecar container to be 80.
		return aws.String(defaultSidecarPort), nil, nil
	}
	portProtocol := strings.Split(*s, "/")
	switch len(portProtocol) {
	case 1:
		return aws.String(portProtocol[0]), nil, nil
	case 2:
		return aws.String(portProtocol[0]), aws.String(portProtocol[1]), nil
	default:
		return nil, nil, fmt.Errorf("cannot parse port mapping from %s", *s)
	}
}

func convertAdvancedCount(a *manifest.AdvancedCount) (*template.AdvancedCount, error) {
	if a == nil {
		return nil, nil
	}

	if a.IsEmpty() {
		return nil, nil
	}

	autoscaling, err := convertAutoscaling(a)
	if err != nil {
		return nil, err
	}

	cps, err := convertCapacityProviders(a)
	if err != nil {
		return nil, err
	}

	return &template.AdvancedCount{
		Spot:        a.Spot,
		Autoscaling: autoscaling,
		Cps:         cps,
	}, nil
}

// convertCapacityProviders transforms the manifest fields into a format
// parsable by the templates pkg.
func convertCapacityProviders(a *manifest.AdvancedCount) ([]*template.CapacityProviderStrategy, error) {
	if a.IsEmpty() {
		return nil, nil
	}

	if a.Spot != nil && a.Range != nil {
		return nil, errInvalidSpotConfig
	}

	// return if autoscaling range specified without spot scaling
	if a.Range != nil && a.Range.Value != nil {
		return nil, nil
	}

	var cps []*template.CapacityProviderStrategy

	// if Spot specified as count, then weight on Spot CPS should be 1
	cps = append(cps, &template.CapacityProviderStrategy{
		Weight:           aws.Int(1),
		CapacityProvider: capacityProviderFargateSpot,
	})

	// Return if only spot is specifed as count
	if a.Range == nil {
		return cps, nil
	}

	// Scaling with spot
	rc := a.Range.RangeConfig
	if !rc.IsEmpty() {
		spotFrom := aws.IntValue(rc.SpotFrom)
		min := aws.IntValue(rc.Min)

		// If spotFrom value is not equal to the autoscaling min, then
		// the base value on the Fargate Capacity provider must be set
		// to one less than spotFrom
		if spotFrom > min {
			base := spotFrom - 1
			fgCapacity := &template.CapacityProviderStrategy{
				Base:             aws.Int(base),
				Weight:           aws.Int(0),
				CapacityProvider: capacityProviderFargate,
			}
			cps = append(cps, fgCapacity)
		}
	}

	return cps, nil
}

// convertAutoscaling converts the service's Auto Scaling configuration into a format parsable
// by the templates pkg.
func convertAutoscaling(a *manifest.AdvancedCount) (*template.AutoscalingOpts, error) {
	if a.IsEmpty() {
		return nil, nil
	}
	if a.Spot != nil {
		return nil, nil
	}

	min, max, err := a.Range.Parse()
	if err != nil {
		return nil, err
	}
	autoscalingOpts := template.AutoscalingOpts{
		MinCapacity: &min,
		MaxCapacity: &max,
	}
	if a.CPU != nil {
		autoscalingOpts.CPU = aws.Float64(float64(*a.CPU))
	}
	if a.Memory != nil {
		autoscalingOpts.Memory = aws.Float64(float64(*a.Memory))
	}
	if a.Requests != nil {
		autoscalingOpts.Requests = aws.Float64(float64(*a.Requests))
	}
	if a.ResponseTime != nil {
		responseTime := float64(*a.ResponseTime) / float64(time.Second)
		autoscalingOpts.ResponseTime = aws.Float64(responseTime)
	}
	return &autoscalingOpts, nil
}

// convertHTTPHealthCheck converts the ALB health check configuration into a format parsable by the templates pkg.
func convertHTTPHealthCheck(hc *manifest.HealthCheckArgsOrString) template.HTTPHealthCheckOpts {
	opts := template.HTTPHealthCheckOpts{
		HealthCheckPath:    manifest.DefaultHealthCheckPath,
		HealthyThreshold:   hc.HealthCheckArgs.HealthyThreshold,
		UnhealthyThreshold: hc.HealthCheckArgs.UnhealthyThreshold,
	}
	if hc.HealthCheckArgs.Path != nil {
		opts.HealthCheckPath = *hc.HealthCheckArgs.Path
	} else if hc.HealthCheckPath != nil {
		opts.HealthCheckPath = *hc.HealthCheckPath
	}
	if hc.HealthCheckArgs.SuccessCodes != nil {
		opts.SuccessCodes = *hc.HealthCheckArgs.SuccessCodes
	}
	if hc.HealthCheckArgs.Interval != nil {
		opts.Interval = aws.Int64(int64(hc.HealthCheckArgs.Interval.Seconds()))
	}
	if hc.HealthCheckArgs.Timeout != nil {
		opts.Timeout = aws.Int64(int64(hc.HealthCheckArgs.Timeout.Seconds()))
	}
	return opts
}

func convertExecuteCommand(e *manifest.ExecuteCommand) *template.ExecuteCommandOpts {
	if e.Config.IsEmpty() && !aws.BoolValue(e.Enable) {
		return nil
	}
	return &template.ExecuteCommandOpts{}
}

func convertLogging(lc *manifest.Logging) *template.LogConfigOpts {
	if lc == nil {
		return nil
	}
	return logConfigOpts(lc)
}

func logConfigOpts(lc *manifest.Logging) *template.LogConfigOpts {
	return &template.LogConfigOpts{
		Image:          lc.LogImage(),
		ConfigFile:     lc.ConfigFile,
		EnableMetadata: lc.GetEnableMetadata(),
		Destination:    lc.Destination,
		SecretOptions:  lc.SecretOptions,
	}
}

// convertStorageOpts converts a manifest Storage field into template data structures which can be used
// to execute CFN templates
func convertStorageOpts(wlName *string, in *manifest.Storage) (*template.StorageOpts, error) {
	if in == nil {
		return nil, nil
	}
	if err := validateStorageConfig(in); err != nil {
		return nil, err
	}
	mv, err := convertManagedFSInfo(wlName, in.Volumes)
	if err != nil {
		return nil, err
	}
	v, err := convertVolumes(in.Volumes)
	if err != nil {
		return nil, err
	}
	mp, err := convertMountPoints(in.Volumes)
	if err != nil {
		return nil, err
	}
	perms, err := convertEFSPermissions(in.Volumes)
	if err != nil {
		return nil, err
	}
	return &template.StorageOpts{
		Volumes:           v,
		MountPoints:       mp,
		EFSPerms:          perms,
		ManagedVolumeInfo: mv,
	}, nil
}

// convertSidecarMountPoints is used to convert from manifest to template objects.
func convertSidecarMountPoints(in []manifest.SidecarMountPoint) []*template.MountPoint {
	if len(in) == 0 {
		return nil
	}
	var output []*template.MountPoint
	for _, smp := range in {
		output = append(output, convertMountPoint(smp.SourceVolume, smp.ContainerPath, smp.ReadOnly))
	}
	return output
}

func convertMountPoint(sourceVolume, containerPath *string, readOnly *bool) *template.MountPoint {
	// readOnly defaults to true.
	oReadOnly := aws.Bool(defaultReadOnly)
	if readOnly != nil {
		oReadOnly = readOnly
	}
	return &template.MountPoint{
		ReadOnly:      oReadOnly,
		ContainerPath: containerPath,
		SourceVolume:  sourceVolume,
	}
}

func convertMountPoints(input map[string]manifest.Volume) ([]*template.MountPoint, error) {
	if len(input) == 0 {
		return nil, nil
	}
	var output []*template.MountPoint
	for name, volume := range input {
		output = append(output, convertMountPoint(aws.String(name), volume.ContainerPath, volume.ReadOnly))
	}
	return output, nil
}

func convertEFSPermissions(input map[string]manifest.Volume) ([]*template.EFSPermission, error) {
	var output []*template.EFSPermission
	for _, volume := range input {
		// If there's no EFS configuration, we don't need to generate any permissions.
		if volume.EmptyVolume() {
			continue
		}
		// If EFS is explicitly disabled, we don't need to generate permisisons.
		if volume.EFS.Disabled() {
			continue
		}
		// Managed FS permissions are rendered separately in the template.
		if volume.EFS.UseManagedFS() {
			continue
		}

		// Write defaults to false.
		write := defaultWritePermission
		if volume.ReadOnly != nil {
			write = !aws.BoolValue(volume.ReadOnly)
		}
		var accessPointID *string
		if volume.EFS.Advanced.AuthConfig != nil {
			accessPointID = volume.EFS.Advanced.AuthConfig.AccessPointID
		}
		output = append(output, &template.EFSPermission{
			Write:         write,
			AccessPointID: accessPointID,
			FilesystemID:  volume.EFS.Advanced.FileSystemID,
		})
	}
	return output, nil
}

func convertManagedFSInfo(wlName *string, input map[string]manifest.Volume) (*template.ManagedVolumeCreationInfo, error) {
	var output *template.ManagedVolumeCreationInfo
	for name, volume := range input {
		if volume.EmptyVolume() {
			continue
		}
		if !volume.EFS.UseManagedFS() {
			continue
		}

		if output != nil {
			return nil, fmt.Errorf("cannot specify more than one managed volume per service")
		}

		uid := volume.EFS.Advanced.UID
		gid := volume.EFS.Advanced.GID

		if uid == nil && gid == nil {
			crc := aws.Uint32(getRandomUIDGID(wlName))
			uid = crc
			gid = crc
		}
		output = &template.ManagedVolumeCreationInfo{
			Name:    aws.String(name),
			DirName: wlName,
			UID:     uid,
			GID:     gid,
		}
	}
	return output, nil
}

// getRandomUIDGID returns the 32-bit checksum of the service name for use as CreationInfo in the EFS Access Point.
// See https://stackoverflow.com/a/14210379/5890422 for discussion of the possibility of collisions in CRC32 with
// small numbers of hashes.
func getRandomUIDGID(name *string) uint32 {
	return crc32.ChecksumIEEE([]byte(aws.StringValue(name)))
}

func convertVolumes(input map[string]manifest.Volume) ([]*template.Volume, error) {
	var output []*template.Volume
	for name, volume := range input {
		// Volumes can contain either:
		//   a) an EFS configuration, which must be valid
		//   b) no EFS configuration, in which case the volume is created using task scratch storage in order to share
		//      data between containers.

		// If EFS is not configured, just add the name to create an empty volume and continue.
		if volume.EmptyVolume() {
			output = append(
				output,
				&template.Volume{
					Name: aws.String(name),
				},
			)
			continue
		}

		// If we're using managed EFS, continue.
		if volume.EFS.UseManagedFS() {
			continue
		}

		// Convert EFS configuration to template struct.
		output = append(
			output,
			&template.Volume{
				Name: aws.String(name),
				EFS:  convertEFSConfiguration(volume.EFS.Advanced),
			},
		)
	}
	return output, nil
}

func convertEFSConfiguration(in manifest.EFSVolumeConfiguration) *template.EFSVolumeConfiguration {
	// Set default values correctly.
	rootDir := in.RootDirectory
	if aws.StringValue(rootDir) == "" {
		rootDir = aws.String(defaultRootDirectory)
	}
	// Set default values for IAM and AccessPointID
	iam := aws.String(defaultIAM)
	if in.AuthConfig == nil {
		return &template.EFSVolumeConfiguration{
			Filesystem:    in.FileSystemID,
			RootDirectory: rootDir,
			IAM:           iam,
		}
	}
	// AuthConfig exists; check the properties.
	if aws.BoolValue(in.AuthConfig.IAM) {
		iam = aws.String(enabled)
	}

	return &template.EFSVolumeConfiguration{
		Filesystem:    in.FileSystemID,
		RootDirectory: rootDir,
		IAM:           iam,
		AccessPointID: in.AuthConfig.AccessPointID,
	}
}

func convertNetworkConfig(network manifest.NetworkConfig) *template.NetworkOpts {
	opts := &template.NetworkOpts{
		AssignPublicIP: template.EnablePublicIP,
		SubnetsType:    template.PublicSubnetsPlacement,
		SecurityGroups: network.VPC.SecurityGroups,
	}
	if aws.StringValue(network.VPC.Placement) != manifest.PublicSubnetPlacement {
		opts.AssignPublicIP = template.DisablePublicIP
		opts.SubnetsType = template.PrivateSubnetsPlacement
	}
	return opts
}<|MERGE_RESOLUTION|>--- conflicted
+++ resolved
@@ -4,6 +4,7 @@
 package stack
 
 import (
+	"errors"
 	"fmt"
 	"hash/crc32"
 	"strings"
@@ -32,30 +33,17 @@
 	defaultSidecarPort = "80"
 )
 
-<<<<<<< HEAD
-=======
 // Supported capacity providers for Fargate services
 const (
 	capacityProviderFargateSpot = "FARGATE_SPOT"
 	capacityProviderFargate     = "FARGATE"
 )
 
-// Validation errors when rendering manifest into template.
 var (
-	errNoFSID                      = errors.New(`volume field efs/id cannot be empty`)
-	errAcessPointWithRootDirectory = errors.New(`root directory must be empty or "/" when access point ID is specified`)
-	errAccessPointWithoutIAM       = errors.New(`"iam" must be true when access point ID is specified`)
-
-	errNoContainerPath = errors.New(`"path" cannot be empty`)
-	errNoSourceVolume  = errors.New(`"source_volume" cannot be empty`)
-
-	errUIDWithNonManagedFS = errors.New("UID and GID cannot be specified with non-managed EFS")
-	errInvalidUIDGIDConfig = errors.New("set managed filesystem access point creation info: must specify both UID and GID, or neither")
-	errReservedUID         = errors.New("set managed filesystem access point creation info: UID must not be 0")
+
 	errInvalidSpotConfig   = errors.New(`"count.spot" and "count.range" cannot be specified together`)
 )
 
->>>>>>> 96d9afcf
 // convertSidecar converts the manifest sidecar configuration into a format parsable by the templates pkg.
 func convertSidecar(s map[string]*manifest.SidecarConfig) ([]*template.SidecarOpts, error) {
 	if s == nil {
