--- conflicted
+++ resolved
@@ -10,7 +10,6 @@
 	"path/filepath"
 	"strings"
 	"testing"
-	"strings"
 
 	"gopkg.in/yaml.v3"
 
@@ -48,10 +47,7 @@
 	t.Run("CF Template should be equal", func(t *testing.T) {
 		actualBytes := []byte(tpl)
 		actualString := string(actualBytes)
-<<<<<<< HEAD
 		// Cut out zip file from EnvControllerAction for more readable output
-=======
->>>>>>> 7b874e97
 		actualString = strings.ReplaceAll(actualString, zipFile, "Abracadabra")
 		actualBytes = []byte(actualString)
 		mActual := make(map[interface{}]interface{})
