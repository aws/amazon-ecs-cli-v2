--- conflicted
+++ resolved
@@ -145,15 +145,12 @@
             - ContainerPath: /etc/mount1
               ReadOnly: true
               SourceVolume: myEFSVolume
-<<<<<<< HEAD
+            - ContainerPath: /etc/mount2
+              ReadOnly: false
+              SourceVolume: managedEFSVolume
           DockerLabels:
             com.amazonaws.ecs.copilot.coollabel: Synecdoche
             com.amazonaws.ecs.copilot.description: Hello world!
-=======
-            - ContainerPath: /etc/mount2
-              ReadOnly: false
-              SourceVolume: managedEFSVolume
->>>>>>> 6ec69950
         - Name: nginx
           Image: 'public.ecr.aws/nginx/nginx'
           LogConfiguration:
