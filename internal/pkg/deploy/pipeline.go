// Copyright Amazon.com, Inc. or its affiliates. All Rights Reserved.
// SPDX-License-Identifier: Apache-2.0

// Package deploy holds the structures to deploy infrastructure resources.
// This file defines pipeline deployment resources.
package deploy

import (
	"errors"
	"fmt"
	"regexp"

	"github.com/aws/copilot-cli/internal/pkg/manifest"

	"github.com/aws/aws-sdk-go/aws/arn"
)

const (
	fmtInvalidRepo = "unable to locate the repository URL from the properties: %+v"
)

var (
	// NOTE: this is duplicated from validate.go
	// Ex: https://github.com/koke/grit
	ghRepoExp = regexp.MustCompile(`(https:\/\/github\.com\/|)(?P<owner>.+)\/(?P<repo>.+)`)
	// Ex: https://git-codecommit.us-west-2.amazonaws.com/v1/repos/aws-sample/browse
	ccRepoExp = regexp.MustCompile(`(https:\/\/(?P<region>.+).console.aws.amazon.com\/codesuite\/codecommit\/repositories\/(?P<repo>.+)(\/browse))`)
	// Ex: https://repoOwner@bitbucket.org/repoOwner/repoName
	bbRepoExp = regexp.MustCompile(`(https:\/\/(.+)@bitbucket.org\/)(?P<owner>.+)\/(?P<repo>.+)`)
)

// CreatePipelineInput represents the fields required to deploy a pipeline.
type CreatePipelineInput struct {
	// Name of the application this pipeline belongs to
	AppName string

	// Name of the pipeline
	Name string

	// The source code provider for this pipeline
	Source interface{}

	// The stages of the pipeline. The order of stages in this list
	// will be the order we deploy to.
	Stages []PipelineStage

	// A list of artifact buckets and corresponding KMS keys that will
	// be used in this pipeline.
	ArtifactBuckets []ArtifactBucket

	// AdditionalTags are labels applied to resources under the application.
	AdditionalTags map[string]string
}

// ArtifactBucket represents an S3 bucket used by the CodePipeline to store
// intermediate artifacts produced by the pipeline.
type ArtifactBucket struct {
	// The name of the S3 bucket.
	BucketName string

	// The ARN of the KMS key used to en/decrypt artifacts stored in this bucket.
	KeyArn string
}

// Region parses out the region from the ARN of the KMS key associated with
// the artifact bucket.
func (a *ArtifactBucket) Region() (string, error) {
	// We assume the bucket and the key are in the same AWS region.
	parsedArn, err := arn.Parse(a.KeyArn)
	if err != nil {
		return "", fmt.Errorf("failed to parse region out of key ARN: %s, error: %w",
			a.BucketName, err)
	}
	return parsedArn.Region, nil
}

// GitHubV1Source defines the source of the artifacts to be built and deployed. This version uses personal access tokens
// and is not recommended. https://docs.aws.amazon.com/codepipeline/latest/userguide/update-github-action-connections.html
type GitHubV1Source struct {
	ProviderName                string
	Branch                      string
	RepositoryURL               GitHubURL
	PersonalAccessTokenSecretID string
}

// GitHubSource (version 2) defines the source of the artifacts to be built and deployed. This version uses CodeStar
// Connections to authenticate access to the remote repo.
type GitHubSource struct {
	ProviderName  string
	Branch        string
	RepositoryURL GitHubURL
}

// GitHubURL is the common type for repo URLs for both GitHubSource versions:
// GitHubV1 (w/ access tokens) and GitHub (V2 w CodeStar Connections).
type GitHubURL string

// CodeCommitSource defines the (CC) source of the artifacts to be built and deployed.
type CodeCommitSource struct {
	ProviderName  string
	Branch        string
	RepositoryURL string
}

// BitbucketSource defines the (BB) source of the artifacts to be built and deployed.
type BitbucketSource struct {
	ProviderName  string
	Branch        string
	RepositoryURL string
	ConnectionARN string
}

// PipelineSourceFromManifest processes manifest info about the source based on provider type.
// The return boolean is true for CodeStar Connections sources that require a polling prompt.
func PipelineSourceFromManifest(mfSource *manifest.Source) (source interface{}, usesCodeStar bool, err error) {
	switch mfSource.ProviderName {
	case manifest.GithubV1ProviderName:
		return &GitHubV1Source{
			ProviderName:                manifest.GithubV1ProviderName,
			Branch:                      (mfSource.Properties["branch"]).(string),
			RepositoryURL:               GitHubURL((mfSource.Properties["repository"]).(string)),
			PersonalAccessTokenSecretID: (mfSource.Properties["access_token_secret"]).(string),
		}, false, nil
	case manifest.GithubProviderName:
		// If the creation of the user's pipeline manifest predates Copilot's conversion to GHv2/CSC, the provider
		// listed in the manifest will be "GitHub," not "GitHubV1." To differentiate it from the new default
		// "GitHub," which refers to v2, we check for the presence of a secret, indicating a v1 GitHub connection.
		if mfSource.Properties["access_token_secret"] != nil {
			return &GitHubV1Source{
				ProviderName:                manifest.GithubV1ProviderName,
				Branch:                      (mfSource.Properties["branch"]).(string),
				RepositoryURL:               GitHubURL((mfSource.Properties["repository"]).(string)),
				PersonalAccessTokenSecretID: (mfSource.Properties["access_token_secret"]).(string),
			}, false, nil
		} else {
			return &GitHubSource{
				ProviderName:  manifest.GithubProviderName,
				Branch:        (mfSource.Properties["branch"]).(string),
				RepositoryURL: GitHubURL((mfSource.Properties["repository"]).(string)),
			}, true, nil
		}
	case manifest.CodeCommitProviderName:
		return &CodeCommitSource{
			ProviderName:  manifest.CodeCommitProviderName,
			Branch:        (mfSource.Properties["branch"]).(string),
			RepositoryURL: (mfSource.Properties["repository"]).(string),
		}, false, nil
	case manifest.BitbucketProviderName:
		return &BitbucketSource{
			ProviderName:  manifest.BitbucketProviderName,
			Branch:        (mfSource.Properties["branch"]).(string),
			RepositoryURL: (mfSource.Properties["repository"]).(string),
		}, true, nil
	default:
		return nil, false, fmt.Errorf("invalid repo source provider: %s", mfSource.ProviderName)
	}
}

// GitHubPersonalAccessTokenSecretID returns the ID of the secret in the
// Secrets manager, which stores the GitHub Personal Access token if the
// provider is "GitHubV1".
<<<<<<< HEAD
func (s *GitHubSource) GitHubPersonalAccessTokenSecretID() (string, error) {
=======
func (s *GitHubV1Source) GitHubPersonalAccessTokenSecretID() (string, error) {
>>>>>>> 394cc1ba
	if s.PersonalAccessTokenSecretID == "" {
		return "", errors.New("the GitHub token secretID is not configured")
	}
	return s.PersonalAccessTokenSecretID, nil
}

<<<<<<< HEAD
func (s *BitbucketSource) Connection() (string, error) {
	if s.ConnectionARN == "" {
		return "", nil
	}
	parsedARN, err := arn.Parse(s.ConnectionARN)
	if err != nil {
		return "", fmt.Errorf("parse connection ARN: %w", err)
	}
	if parsedARN.Service != "codestar-connections" {
		return "", fmt.Errorf("ARN does not identify a CodeStar Connections resource")
	}
	return s.ConnectionARN, nil
}

// parseOwnerAndRepo parses the owner and repo name from the GH repo URL, which was formatted and assigned in cli/pipeline_init.go.
func (s *GitHubSource) parseOwnerAndRepo() (owner, repo string, err error) {
	if s.RepositoryURL == "" {
=======
// parse parses the owner and repo name from the GH repo URL, which was formatted and assigned in cli/pipeline_init.go.
func (url GitHubURL) parse() (owner, repo string, err error) {
	if url == "" {
>>>>>>> 394cc1ba
		return "", "", fmt.Errorf("unable to locate the repository")
	}

	match := ghRepoExp.FindStringSubmatch(string(url))
	if len(match) == 0 {
		return "", "", fmt.Errorf(fmtInvalidRepo, url)
	}

	matches := make(map[string]string)
	for i, name := range ghRepoExp.SubexpNames() {
		if i != 0 && name != "" {
			matches[name] = match[i]
		}
	}
	return matches["owner"], matches["repo"], nil
}

// parseRepo parses the region (not returned) and repo name from the CC repo URL, which was formatted and assigned in cli/pipeline_init.go.
func (s *CodeCommitSource) parseRepo() (string, error) {
	// NOTE: 'region' is not currently parsed out as a Source property, but this enables that possibility.
	if s.RepositoryURL == "" {
		return "", fmt.Errorf("unable to locate the repository")
	}
	match := ccRepoExp.FindStringSubmatch(s.RepositoryURL)
	if len(match) == 0 {
		return "", fmt.Errorf(fmtInvalidRepo, s.RepositoryURL)
	}

	matches := make(map[string]string)
	for i, name := range ccRepoExp.SubexpNames() {
		if i != 0 && name != "" {
			matches[name] = match[i]
		}
	}

	return matches["repo"], nil
}

// parseOwnerAndRepo parses the owner and repo name from the BB repo URL, which was formatted and assigned in cli/pipeline_init.go.
func (s *BitbucketSource) parseOwnerAndRepo() (owner, repo string, err error) {
	if s.RepositoryURL == "" {
		return "", "", fmt.Errorf("unable to locate the repository")
	}

	match := bbRepoExp.FindStringSubmatch(s.RepositoryURL)
	if len(match) == 0 {
		return "", "", fmt.Errorf(fmtInvalidRepo, s.RepositoryURL)
	}

	matches := make(map[string]string)
	for i, name := range bbRepoExp.SubexpNames() {
		if i != 0 && name != "" {
			matches[name] = match[i]
		}
	}
	return matches["owner"], matches["repo"], nil
}

// ConnectionName generates a string of maximum length 32 to be used as a CodeStar Connections ConnectionName.
// If there is a duplicate ConnectionName generated by CFN, the previous one is replaced. (Duplicate names
// generated by the aws cli don't have to be unique for some reason.)
// See https://docs.aws.amazon.com/AWSCloudFormation/latest/UserGuide/aws-resource-codestarconnections-connection.html#cfn-codestarconnections-connection-connectionname
const (
	maxOwnerLength    = 5
	maxRepoLength     = 18
	fmtConnectionName = "copilot-%s-%s"
)

// ConnectionName generates a recognizable string by which the connection may be identified.
func (s *BitbucketSource) ConnectionName() (string, error) {
	owner, repo, err := s.parseOwnerAndRepo()
	if err != nil {
		return "", fmt.Errorf("parse owner and repo to generate connection name: %w", err)
	}
	return formatConnectionName(owner, repo), nil
}

// ConnectionName generates a recognizable string by which the connection may be identified.
func (s *GitHubSource) ConnectionName() (string, error) {
	owner, repo, err := s.RepositoryURL.parse()
	if err != nil {
		return "", fmt.Errorf("parse owner and repo to generate connection name: %w", err)
	}
	return formatConnectionName(owner, repo), nil
}

func formatConnectionName(owner, repo string) string {
	if len(owner) > maxOwnerLength {
		owner = owner[:maxOwnerLength]
	}
	if len(repo) > maxRepoLength {
		repo = repo[:maxRepoLength]
	}
	return fmt.Sprintf(fmtConnectionName, owner, repo)
}

// Repository returns the repository portion. For example,
// given "aws/amazon-copilot", this function returns "amazon-copilot".
func (s *GitHubV1Source) Repository() (string, error) {
	_, repo, err := s.RepositoryURL.parse()
	if err != nil {
		return "", err
	}
	return repo, nil
}

// Repository returns the repository portion. For CodeStar Connections,
// this needs to be in the format "some-user/my-repo."
func (s *BitbucketSource) Repository() (string, error) {
	owner, repo, err := s.parseOwnerAndRepo()
	if err != nil {
		return "", err
	}
	return fmt.Sprintf("%s/%s", owner, repo), nil
}

// Repository returns the repository portion. For CodeStar Connections,
// this needs to be in the format "some-user/my-repo."
func (s *GitHubSource) Repository() (string, error) {
	owner, repo, err := s.RepositoryURL.parse()
	if err != nil {
		return "", err
	}
	return fmt.Sprintf("%s/%s", owner, repo), nil
}

// Repository returns the repository portion. For example,
// given "aws/amazon-copilot", this function returns "amazon-copilot".
func (s *CodeCommitSource) Repository() (string, error) {
	repo, err := s.parseRepo()
	if err != nil {
		return "", err
	}
	return repo, nil
}

// Owner returns the repository owner portion. For example,
// given "aws/amazon-copilot", this function returns "aws".
func (s *GitHubSource) Owner() (string, error) {
	owner, _, err := s.RepositoryURL.parse()
	if err != nil {
		return "", err
	}
	return owner, nil
}

// Owner returns the repository owner portion. For example,
// given "aws/amazon-copilot", this function returns "aws".
func (s *GitHubV1Source) Owner() (string, error) {
	owner, _, err := s.RepositoryURL.parse()
	if err != nil {
		return "", err
	}
	return owner, nil
}

// PipelineStage represents configuration for each deployment stage
// of a workspace. A stage consists of the Config Environment the pipeline
// is deploying to, the containerized services that will be deployed, and
// test commands, if the user has opted to add any.
type PipelineStage struct {
	*AssociatedEnvironment
	LocalWorkloads   []string
	RequiresApproval bool
	TestCommands     []string
}

// WorkloadTemplatePath returns the full path to the workload CFN template
// built during the build stage.
func (s *PipelineStage) WorkloadTemplatePath(wlName string) string {
	return fmt.Sprintf(WorkloadCfnTemplateNameFormat, wlName, s.Name)
}

// WorkloadTemplateConfigurationPath returns the full path to the workload CFN
// template configuration file built during the build stage.
func (s *PipelineStage) WorkloadTemplateConfigurationPath(wlName string) string {
	return fmt.Sprintf(WorkloadCfnTemplateConfigurationNameFormat,
		wlName, s.Name,
	)
}

// AssociatedEnvironment defines the necessary information a pipeline stage
// needs for an Config Environment.
type AssociatedEnvironment struct {
	// Name of the environment, must be unique within an application.
	// This is also the name of the pipeline stage.
	Name string

	// The region this environment is stored in.
	Region string

	// AccountID of the account this environment is stored in.
	AccountID string
}<|MERGE_RESOLUTION|>--- conflicted
+++ resolved
@@ -159,18 +159,13 @@
 // GitHubPersonalAccessTokenSecretID returns the ID of the secret in the
 // Secrets manager, which stores the GitHub Personal Access token if the
 // provider is "GitHubV1".
-<<<<<<< HEAD
-func (s *GitHubSource) GitHubPersonalAccessTokenSecretID() (string, error) {
-=======
 func (s *GitHubV1Source) GitHubPersonalAccessTokenSecretID() (string, error) {
->>>>>>> 394cc1ba
 	if s.PersonalAccessTokenSecretID == "" {
 		return "", errors.New("the GitHub token secretID is not configured")
 	}
 	return s.PersonalAccessTokenSecretID, nil
 }
 
-<<<<<<< HEAD
 func (s *BitbucketSource) Connection() (string, error) {
 	if s.ConnectionARN == "" {
 		return "", nil
@@ -185,14 +180,9 @@
 	return s.ConnectionARN, nil
 }
 
-// parseOwnerAndRepo parses the owner and repo name from the GH repo URL, which was formatted and assigned in cli/pipeline_init.go.
-func (s *GitHubSource) parseOwnerAndRepo() (owner, repo string, err error) {
-	if s.RepositoryURL == "" {
-=======
 // parse parses the owner and repo name from the GH repo URL, which was formatted and assigned in cli/pipeline_init.go.
 func (url GitHubURL) parse() (owner, repo string, err error) {
 	if url == "" {
->>>>>>> 394cc1ba
 		return "", "", fmt.Errorf("unable to locate the repository")
 	}
 
