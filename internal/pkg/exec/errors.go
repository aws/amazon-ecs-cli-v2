--- conflicted
+++ resolved
@@ -30,11 +30,7 @@
 type ErrSSMPluginNotExist struct{}
 
 func (e ErrSSMPluginNotExist) Error() string {
-<<<<<<< HEAD
-	return fmt.Sprint("Session Manager plugin does not exist")
-=======
 	return "Session Manager plugin does not exist"
->>>>>>> 5274b273
 }
 
 // ErrOutdatedSSMPlugin means the ssm plugin is not up-to-date.
@@ -44,11 +40,7 @@
 }
 
 func (e ErrOutdatedSSMPlugin) Error() string {
-<<<<<<< HEAD
-	return fmt.Sprint("Session Manager plugin is not up-to-date")
-=======
 	return "Session Manager plugin is not up-to-date"
->>>>>>> 5274b273
 }
 
 // ErrDockerCommandNotFound means the docker command is not found.
