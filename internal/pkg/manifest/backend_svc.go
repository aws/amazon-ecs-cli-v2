// Copyright Amazon.com, Inc. or its affiliates. All Rights Reserved.
// SPDX-License-Identifier: Apache-2.0

package manifest

import (
	"time"

	"github.com/aws/aws-sdk-go/aws"
	"github.com/aws/aws-sdk-go/service/ecs"
	"github.com/aws/copilot-cli/internal/pkg/template"
	"github.com/imdario/mergo"
)

const (
	backendSvcManifestPath = "workloads/services/backend/manifest.yml"
)

// BackendServiceProps represents the configuration needed to create a backend service.
type BackendServiceProps struct {
	WorkloadProps
	Port        uint16
	HealthCheck *ContainerHealthCheck // Optional healthcheck configuration.
}

// BackendService holds the configuration to create a backend service manifest.
type BackendService struct {
	Workload             `yaml:",inline"`
	BackendServiceConfig `yaml:",inline"`
	// Use *BackendServiceConfig because of https://github.com/imdario/mergo/issues/146
	Environments map[string]*BackendServiceConfig `yaml:",flow"`

	parser template.Parser
}

// BackendServiceConfig holds the configuration that can be overriden per environments.
type BackendServiceConfig struct {
	ImageConfig   imageWithPortAndHealthcheck `yaml:"image,flow"`
	ImageOverride `yaml:",inline"`
	TaskConfig    `yaml:",inline"`
	*Logging      `yaml:"logging,flow"`
	Sidecars      map[string]*SidecarConfig `yaml:"sidecars"`
	Network       NetworkConfig             `yaml:"network"`
}

type imageWithPortAndHealthcheck struct {
	ServiceImageWithPort `yaml:",inline"`
	HealthCheck          *ContainerHealthCheck `yaml:"healthcheck"`
}

// ContainerHealthCheck holds the configuration to determine if the service container is healthy.
// See https://docs.aws.amazon.com/AWSCloudFormation/latest/UserGuide/aws-properties-ecs-taskdefinition-healthcheck.html
type ContainerHealthCheck struct {
	Command     []string       `yaml:"command"`
	Interval    *time.Duration `yaml:"interval"`
	Retries     *int           `yaml:"retries"`
	Timeout     *time.Duration `yaml:"timeout"`
	StartPeriod *time.Duration `yaml:"start_period"`
}

// NewBackendService applies the props to a default backend service configuration with
// minimal task sizes, single replica, no healthcheck, and then returns it.
func NewBackendService(props BackendServiceProps) *BackendService {
	svc := newDefaultBackendService()
	var healthCheck *ContainerHealthCheck
	if props.HealthCheck != nil {
		// Create the healthcheck field only if the caller specified a healthcheck.
		healthCheck = newDefaultContainerHealthCheck()
		healthCheck.apply(props.HealthCheck)
	}
	// Apply overrides.
	svc.Name = aws.String(props.Name)
	svc.BackendServiceConfig.ImageConfig.Image.Location = stringP(props.Image)
	svc.BackendServiceConfig.ImageConfig.Build.BuildArgs.Dockerfile = stringP(props.Dockerfile)
	svc.BackendServiceConfig.ImageConfig.Port = uint16P(props.Port)
	svc.BackendServiceConfig.ImageConfig.HealthCheck = healthCheck
	svc.parser = template.New()
	return svc
}

// MarshalBinary serializes the manifest object into a binary YAML document.
// Implements the encoding.BinaryMarshaler interface.
func (s *BackendService) MarshalBinary() ([]byte, error) {
	content, err := s.parser.Parse(backendSvcManifestPath, *s, template.WithFuncs(map[string]interface{}{
		"fmtSlice":   template.FmtSliceFunc,
		"quoteSlice": template.QuoteSliceFunc,
		"dirName":    tplDirName,
	}))
	if err != nil {
		return nil, err
	}
	return content.Bytes(), nil
}

// BuildRequired returns if the service requires building from the local Dockerfile.
func (s *BackendService) BuildRequired() (bool, error) {
	return requiresBuild(s.ImageConfig.Image)
}

// BuildArgs returns a docker.BuildArguments object for the service given a workspace root directory
func (s *BackendService) BuildArgs(wsRoot string) *DockerBuildArgs {
	return s.ImageConfig.BuildConfig(wsRoot)
}

// ApplyEnv returns the service manifest with environment overrides.
// If the environment passed in does not have any overrides then it returns itself.
func (s BackendService) ApplyEnv(envName string) (*BackendService, error) {
	overrideConfig, ok := s.Environments[envName]
	if !ok {
		return &s, nil
	}

<<<<<<< HEAD
	envCount := overrideConfig.TaskConfig.Count
	if !envCount.IsEmpty() {
		s.TaskConfig.Count = envCount
=======
	if overrideConfig == nil {
		return &s, nil
>>>>>>> ca44c34c
	}

	// Apply overrides to the original service s.
	err := mergo.Merge(&s, BackendService{
		BackendServiceConfig: *overrideConfig,
	}, mergo.WithOverride, mergo.WithOverwriteWithEmptyValue)
	if err != nil {
		return nil, err
	}
	s.Environments = nil
	return &s, nil
}

// newDefaultBackendService returns a backend service with minimal task sizes and a single replica.
func newDefaultBackendService() *BackendService {
	return &BackendService{
		Workload: Workload{
			Type: aws.String(BackendServiceType),
		},
		BackendServiceConfig: BackendServiceConfig{
			ImageConfig: imageWithPortAndHealthcheck{},
			TaskConfig: TaskConfig{
				CPU:    aws.Int(256),
				Memory: aws.Int(512),
				Count: Count{
					Value: aws.Int(1),
				},
				ExecuteCommand: ExecuteCommand{
					Enable: aws.Bool(false),
				},
			},
			Network: NetworkConfig{
				VPC: vpcConfig{
					Placement: stringP(PublicSubnetPlacement),
				},
			},
		},
	}
}

// newDefaultContainerHealthCheck returns container health check configuration
// that's identical to a load balanced web service's defaults.
func newDefaultContainerHealthCheck() *ContainerHealthCheck {
	return &ContainerHealthCheck{
		Command:     []string{"CMD-SHELL", "curl -f http://localhost/ || exit 1"},
		Interval:    durationp(10 * time.Second),
		Retries:     aws.Int(2),
		Timeout:     durationp(5 * time.Second),
		StartPeriod: durationp(0 * time.Second),
	}
}

// apply overrides the healthcheck's fields if other has them set.
func (hc *ContainerHealthCheck) apply(other *ContainerHealthCheck) {
	if other.Command != nil {
		hc.Command = other.Command
	}
	if other.Interval != nil {
		hc.Interval = other.Interval
	}
	if other.Retries != nil {
		hc.Retries = other.Retries
	}
	if other.Timeout != nil {
		hc.Timeout = other.Timeout
	}
	if other.StartPeriod != nil {
		hc.StartPeriod = other.StartPeriod
	}
}

// applyIfNotSet changes the healthcheck's fields only if they were not set and the other healthcheck has them set.
func (hc *ContainerHealthCheck) applyIfNotSet(other *ContainerHealthCheck) {
	if hc.Command == nil && other.Command != nil {
		hc.Command = other.Command
	}
	if hc.Interval == nil && other.Interval != nil {
		hc.Interval = other.Interval
	}
	if hc.Retries == nil && other.Retries != nil {
		hc.Retries = other.Retries
	}
	if hc.Timeout == nil && other.Timeout != nil {
		hc.Timeout = other.Timeout
	}
	if hc.StartPeriod == nil && other.StartPeriod != nil {
		hc.StartPeriod = other.StartPeriod
	}
}

// HealthCheckOpts converts the image's healthcheck configuration into a format parsable by the templates pkg.
func (i imageWithPortAndHealthcheck) HealthCheckOpts() *ecs.HealthCheck {
	if i.HealthCheck == nil {
		return nil
	}
	return &ecs.HealthCheck{
		Command:     aws.StringSlice(i.HealthCheck.Command),
		Interval:    aws.Int64(int64(i.HealthCheck.Interval.Seconds())),
		Retries:     aws.Int64(int64(*i.HealthCheck.Retries)),
		StartPeriod: aws.Int64(int64(i.HealthCheck.StartPeriod.Seconds())),
		Timeout:     aws.Int64(int64(i.HealthCheck.Timeout.Seconds())),
	}
}<|MERGE_RESOLUTION|>--- conflicted
+++ resolved
@@ -110,14 +110,13 @@
 		return &s, nil
 	}
 
-<<<<<<< HEAD
+	if overrideConfig == nil {
+		return &s, nil
+	}
+
 	envCount := overrideConfig.TaskConfig.Count
 	if !envCount.IsEmpty() {
 		s.TaskConfig.Count = envCount
-=======
-	if overrideConfig == nil {
-		return &s, nil
->>>>>>> ca44c34c
 	}
 
 	// Apply overrides to the original service s.
