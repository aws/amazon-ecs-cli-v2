--- conflicted
+++ resolved
@@ -39,13 +39,8 @@
 	ImageConfig             Image `yaml:"image,flow"`
 	TaskConfig              `yaml:",inline"`
 	*Logging                `yaml:"logging,flow"`
-<<<<<<< HEAD
-	Sidecar                 `yaml:",inline"`
-=======
 	Sidecars                map[string]*SidecarConfig `yaml:"sidecars"`
-	Storage                 `yaml:"storage"`
->>>>>>> d5cba31e
-	On                      JobTriggerConfig `yaml:"on,flow"`
+	On                      JobTriggerConfig          `yaml:"on,flow"`
 	JobFailureHandlerConfig `yaml:",inline"`
 }
 
