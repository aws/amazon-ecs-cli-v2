// Copyright Amazon.com, Inc. or its affiliates. All Rights Reserved.
// SPDX-License-Identifier: Apache-2.0

// Package manifest provides functionality to create Manifest files.
package manifest

import (
	"errors"
	"fmt"
	"github.com/google/shlex"
	"path/filepath"
	"strconv"

	"github.com/aws/aws-sdk-go/aws"
	"gopkg.in/yaml.v3"
)

const (
	defaultFluentbitImage = "amazon/aws-for-fluent-bit:latest"
	defaultDockerfileName = "Dockerfile"

	// AWS VPC subnet placement options.
	PublicSubnetPlacement  = "public"
	PrivateSubnetPlacement = "private"
)

var (
<<<<<<< HEAD
	errUnmarshalBuildOpts = errors.New("can't unmarshal build field into string or compose-style map")
	errUnmarshalExec      = errors.New("can't unmarshal exec field into boolean or exec configuration")
	errUnmarshalCountOpts = errors.New(`can't unmarshal "count" field to an integer or autoscaling configuration`)
)
=======
	// WorkloadTypes holds all workload manifest types.
	WorkloadTypes = append(ServiceTypes, JobTypes...)
>>>>>>> 4fa0a1fd

	// All placement options.
	subnetPlacements = []string{PublicSubnetPlacement, PrivateSubnetPlacement}

	// Error definitions.
	errUnmarshalBuildOpts 	= errors.New("cannot unmarshal build field into string or compose-style map")
	errUnmarshalCountOpts 	= errors.New(`cannot unmarshal "count" field to an integer or autoscaling configuration`)
	errUnmarshalEntryPoint 	= errors.New("cannot unmarshal entrypoint into string or slice of strings")
	errUnmarshalCommand 	= errors.New("cannot unmarshal command into string or slice of strings")
)

// WorkloadProps contains properties for creating a new workload manifest.
type WorkloadProps struct {
	Name       string
	Dockerfile string
	Image      string
}

// Workload holds the basic data that every workload manifest file needs to have.
type Workload struct {
	Name *string `yaml:"name"`
	Type *string `yaml:"type"` // must be one of the supported manifest types.
}

// Image represents the workload's container image.
type Image struct {
	Build    BuildArgsOrString `yaml:"build"`    // Build an image from a Dockerfile.
	Location *string           `yaml:"location"` // Use an existing image instead.
}

// GetLocation returns the location of the image.
func (i Image) GetLocation() string {
	return aws.StringValue(i.Location)
}

// BuildConfig populates a docker.BuildArguments struct from the fields available in the manifest.
// Prefer the following hierarchy:
// 1. Specific dockerfile, specific context
// 2. Specific dockerfile, context = dockerfile dir
// 3. "Dockerfile" located in context dir
// 4. "Dockerfile" located in ws root.
func (i *Image) BuildConfig(rootDirectory string) *DockerBuildArgs {
	df := i.dockerfile()
	ctx := i.context()
	dockerfile := aws.String(filepath.Join(rootDirectory, defaultDockerfileName))
	context := aws.String(rootDirectory)

	if df != "" && ctx != "" {
		dockerfile = aws.String(filepath.Join(rootDirectory, df))
		context = aws.String(filepath.Join(rootDirectory, ctx))
	}
	if df != "" && ctx == "" {
		dockerfile = aws.String(filepath.Join(rootDirectory, df))
		context = aws.String(filepath.Join(rootDirectory, filepath.Dir(df)))
	}
	if df == "" && ctx != "" {
		dockerfile = aws.String(filepath.Join(rootDirectory, ctx, defaultDockerfileName))
		context = aws.String(filepath.Join(rootDirectory, ctx))
	}
	return &DockerBuildArgs{
		Dockerfile: dockerfile,
		Context:    context,
		Args:       i.args(),
		Target:     i.target(),
		CacheFrom:  i.cacheFrom(),
	}
}

// dockerfile returns the path to the workload's Dockerfile. If no dockerfile is specified,
// returns "".
func (i *Image) dockerfile() string {
	// Prefer to use the "Dockerfile" string in BuildArgs. Otherwise,
	// "BuildString". If no dockerfile specified, return "".
	if i.Build.BuildArgs.Dockerfile != nil {
		return aws.StringValue(i.Build.BuildArgs.Dockerfile)
	}

	var dfPath string
	if i.Build.BuildString != nil {
		dfPath = aws.StringValue(i.Build.BuildString)
	}

	return dfPath
}

// context returns the build context directory if it exists, otherwise an empty string.
func (i *Image) context() string {
	return aws.StringValue(i.Build.BuildArgs.Context)
}

// args returns the args section, if it exists, to override args in the dockerfile.
// Otherwise it returns an empty map.
func (i *Image) args() map[string]string {
	return i.Build.BuildArgs.Args
}

// target returns the build target stage if it exists, otherwise nil.
func (i *Image) target() *string {
	return i.Build.BuildArgs.Target
}

// cacheFrom returns the cache from build section, if it exists.
// Otherwise it returns nil.
func (i *Image) cacheFrom() []string {
	return i.Build.BuildArgs.CacheFrom
}

// ImageOverride holds fields that override Dockerfile image defaults.
type ImageOverride struct {
	EntryPoint EntryPointOverride `yaml:"entrypoint"`
	Command    CommandOverride    `yaml:"command"`
}

// EntryPointOverride is a custom type which supports unmarshaling "entrypoint" yaml which
// can either be of type string or type slice of string.
type EntryPointOverride stringSliceOrString

// CommandOverride is a custom type which supports unmarshaling "command" yaml which
// can either be of type string or type slice of string.
type CommandOverride stringSliceOrString

// UnmarshalYAML overrides the default YAML unmarshaling logic for the EntryPointOverride
// struct, allowing it to perform more complex unmarshaling behavior.
// This method implements the yaml.Unmarshaler (v2) interface.
func (e *EntryPointOverride) UnmarshalYAML(unmarshal func(interface{}) error) error {
	if err := unmarshalYAMLToStringSliceOrString((*stringSliceOrString)(e), unmarshal); err != nil {
		return errUnmarshalEntryPoint
	}
	return nil
}

// ToStringSlice converts an EntryPointOverride to a slice of string using shell-style rules.
func (e *EntryPointOverride) ToStringSlice() ([]string, error) {
	out, err := toStringSlice((*stringSliceOrString)(e))
	if err != nil {
		return nil, err
	}
	return out, nil
}

// UnmarshalYAML overrides the default YAML unmarshaling logic for the CommandOverride
// struct, allowing it to perform more complex unmarshaling behavior.
// This method implements the yaml.Unmarshaler (v2) interface.
func (c *CommandOverride) UnmarshalYAML(unmarshal func(interface{}) error) error {
	if err := unmarshalYAMLToStringSliceOrString((*stringSliceOrString)(c), unmarshal); err != nil {
		return errUnmarshalCommand
	}
	return nil
}

// ToStringSlice converts an CommandOverride to a slice of string using shell-style rules.
func (c *CommandOverride) ToStringSlice() ([]string, error) {
	out, err := toStringSlice((*stringSliceOrString)(c))
	if err != nil {
		return nil, err
	}
	return out, nil
}

type stringSliceOrString struct {
	String      *string
	StringSlice []string
}

func unmarshalYAMLToStringSliceOrString(s *stringSliceOrString, unmarshal func(interface{}) error) error {
	if err := unmarshal(&s.StringSlice); err != nil {
		switch err.(type) {
		case *yaml.TypeError:
			break
		default:
			return err
		}
	}

	if s.StringSlice != nil {
		// Unmarshaled successfully to s.StringSlice, unset s.String, and return.
		s.String = nil
		return nil
	}

	return unmarshal(&s.String)
}

func toStringSlice(s *stringSliceOrString) ([]string, error) {
	if s.StringSlice != nil {
		return s.StringSlice, nil
	}

	if s.String == nil {
		return nil, nil
	}

	out, err := shlex.Split(*s.String)
	if err != nil {
		return nil, fmt.Errorf("convert string into tokens using shell-style rules: %w", err)
	}

	return out, nil
}

// BuildArgsOrString is a custom type which supports unmarshaling yaml which
// can either be of type string or type DockerBuildArgs.
type BuildArgsOrString struct {
	BuildString *string
	BuildArgs   DockerBuildArgs
}

func (b *BuildArgsOrString) isEmpty() bool {
	if aws.StringValue(b.BuildString) == "" && b.BuildArgs.isEmpty() {
		return true
	}
	return false
}

// UnmarshalYAML overrides the default YAML unmarshaling logic for the BuildArgsOrString
// struct, allowing it to perform more complex unmarshaling behavior.
// This method implements the yaml.Unmarshaler (v2) interface.
func (b *BuildArgsOrString) UnmarshalYAML(unmarshal func(interface{}) error) error {
	if err := unmarshal(&b.BuildArgs); err != nil {
		switch err.(type) {
		case *yaml.TypeError:
			break
		default:
			return err
		}
	}

	if !b.BuildArgs.isEmpty() {
		// Unmarshaled successfully to b.BuildArgs, unset b.BuildString, and return.
		b.BuildString = nil
		return nil
	}

	if err := unmarshal(&b.BuildString); err != nil {
		return errUnmarshalBuildOpts
	}
	return nil
}

// DockerBuildArgs represents the options specifiable under the "build" field
// of Docker Compose services. For more information, see:
// https://docs.docker.com/compose/compose-file/#build
type DockerBuildArgs struct {
	Context    *string           `yaml:"context,omitempty"`
	Dockerfile *string           `yaml:"dockerfile,omitempty"`
	Args       map[string]string `yaml:"args,omitempty"`
	Target     *string           `yaml:"target,omitempty"`
	CacheFrom  []string          `yaml:"cache_from,omitempty"`
}

func (b *DockerBuildArgs) isEmpty() bool {
	if b.Context == nil && b.Dockerfile == nil && b.Args == nil && b.Target == nil && b.CacheFrom == nil {
		return true
	}
	return false
}

// ExecuteCommand is a custom type which supports unmarshaling yaml which
// can either be of type bool or type ExecuteCommandConfig.
type ExecuteCommand struct {
	Enable *bool
	Config ExecuteCommandConfig
}

// Options converts the service's ECS Execute Command configuration into a format parsable
// by the templates pkg.
func (e *ExecuteCommand) Options() *template.ExecuteCommandOpts {
	if e.Config.IsEmpty() && aws.BoolValue(e.Enable) == false {
		return nil
	}
	return &template.ExecuteCommandOpts{}
}

// UnmarshalYAML overrides the default YAML unmarshaling logic for the BuildArgsOrString
// struct, allowing it to perform more complex unmarshaling behavior.
// This method implements the yaml.Unmarshaler (v2) interface.
func (e *ExecuteCommand) UnmarshalYAML(unmarshal func(interface{}) error) error {
	if err := unmarshal(&e.Config); err != nil {
		switch err.(type) {
		case *yaml.TypeError:
			break
		default:
			return err
		}
	}

	if !e.Config.IsEmpty() {
		return nil
	}

	if err := unmarshal(&e.Enable); err != nil {
		return errUnmarshalExec
	}
	return nil
}

// ExecuteCommandConfig represents the configuration for ECS Execute Command.
type ExecuteCommandConfig struct {
	Enable *bool `yaml:"enable"`
	// Reserved for future use.
}

// IsEmpty returns whether ExecuteCommandConfig is empty.
func (e ExecuteCommandConfig) IsEmpty() bool {
	return e.Enable == nil
}

// Logging holds configuration for Firelens to route your logs.
type Logging struct {
	Image          *string           `yaml:"image"`
	Destination    map[string]string `yaml:"destination,flow"`
	EnableMetadata *bool             `yaml:"enableMetadata"`
	SecretOptions  map[string]string `yaml:"secretOptions"`
	ConfigFile     *string           `yaml:"configFilePath"`
}

// LogImage returns the default Fluent Bit image if not otherwise configured.
func (lc *Logging) LogImage() *string {
	if lc.Image == nil {
		return aws.String(defaultFluentbitImage)
	}
	return lc.Image
}

// GetEnableMetadata returns the configuration values and sane default for the EnableMEtadata field
func (lc *Logging) GetEnableMetadata() *string {
	if lc.EnableMetadata == nil {
		// Enable ecs log metadata by default.
		return aws.String("true")
	}
	return aws.String(strconv.FormatBool(*lc.EnableMetadata))
}

// SidecarConfig represents the configurable options for setting up a sidecar container.
type SidecarConfig struct {
	Port        *string             `yaml:"port"`
	Image       *string             `yaml:"image"`
	CredsParam  *string             `yaml:"credentialsParameter"`
	Variables   map[string]string   `yaml:"variables"`
	Secrets     map[string]string   `yaml:"secrets"`
	MountPoints []SidecarMountPoint `yaml:"mount_points"`
}

// TaskConfig represents the resource boundaries and environment variables for the containers in the task.
type TaskConfig struct {
<<<<<<< HEAD
	CPU            *int              `yaml:"cpu"`
	Memory         *int              `yaml:"memory"`
	Count          Count             `yaml:"count"`
	ExecuteCommand ExecuteCommand    `yaml:"exec"`
	Variables      map[string]string `yaml:"variables"`
	Secrets        map[string]string `yaml:"secrets"`
=======
	CPU       *int              `yaml:"cpu"`
	Memory    *int              `yaml:"memory"`
	Count     Count             `yaml:"count"`
	Variables map[string]string `yaml:"variables"`
	Secrets   map[string]string `yaml:"secrets"`
	Storage   *Storage          `yaml:"storage"`
>>>>>>> 4fa0a1fd
}

// NetworkConfig represents options for network connection to AWS resources within a VPC.
type NetworkConfig struct {
	VPC vpcConfig `yaml:"vpc"`
}

// UnmarshalYAML ensures that a NetworkConfig always defaults to public subnets.
// If the user specified a placement that's not valid then throw an error.
func (c *NetworkConfig) UnmarshalYAML(unmarshal func(interface{}) error) error {
	type networkWithDefaults NetworkConfig
	conf := networkWithDefaults{
		VPC: vpcConfig{
			Placement: stringP(PublicSubnetPlacement),
		},
	}
	if err := unmarshal(&conf); err != nil {
		return err
	}
	if !conf.VPC.isValidPlacement() {
		return fmt.Errorf("field '%s' is '%v' must be one of %#v", "network.vpc.placement", aws.StringValue(conf.VPC.Placement), subnetPlacements)
	}
	*c = NetworkConfig(conf)
	return nil
}

// vpcConfig represents the security groups and subnets attached to a task.
type vpcConfig struct {
	Placement      *string  `yaml:"placement"`
	SecurityGroups []string `yaml:"security_groups"`
}

func (c vpcConfig) isValidPlacement() bool {
	if c.Placement == nil {
		return false
	}
	for _, allowed := range subnetPlacements {
		if *c.Placement == allowed {
			return true
		}
	}
	return false
}

// UnmarshalWorkload deserializes the YAML input stream into a workload manifest object.
// If an error occurs during deserialization, then returns the error.
// If the workload type in the manifest is invalid, then returns an ErrInvalidManifestType.
func UnmarshalWorkload(in []byte) (interface{}, error) {
	am := Workload{}
	if err := yaml.Unmarshal(in, &am); err != nil {
		return nil, fmt.Errorf("unmarshal to workload manifest: %w", err)
	}
	typeVal := aws.StringValue(am.Type)

	switch typeVal {
	case LoadBalancedWebServiceType:
		m := newDefaultLoadBalancedWebService()
		if err := yaml.Unmarshal(in, m); err != nil {
			return nil, fmt.Errorf("unmarshal to load balanced web service: %w", err)
		}
		return m, nil
	case BackendServiceType:
		m := newDefaultBackendService()
		if err := yaml.Unmarshal(in, m); err != nil {
			return nil, fmt.Errorf("unmarshal to backend service: %w", err)
		}
		if m.BackendServiceConfig.ImageConfig.HealthCheck != nil {
			// Make sure that unset fields in the healthcheck gets a default value.
			m.BackendServiceConfig.ImageConfig.HealthCheck.applyIfNotSet(newDefaultContainerHealthCheck())
		}
		return m, nil
	case ScheduledJobType:
		m := newDefaultScheduledJob()
		if err := yaml.Unmarshal(in, m); err != nil {
			return nil, fmt.Errorf("unmarshal to scheduled job: %w", err)
		}
		return m, nil
	default:
		return nil, &ErrInvalidWorkloadType{Type: typeVal}
	}
}

func requiresBuild(image Image) (bool, error) {
	noBuild, noURL := image.Build.isEmpty(), image.Location == nil
	// Error if both of them are specified or neither is specified.
	if noBuild == noURL {
		return false, fmt.Errorf(`either "image.build" or "image.location" needs to be specified in the manifest`)
	}
	if image.Location == nil {
		return true, nil
	}
	return false, nil
}

func dockerfileBuildRequired(workloadType string, svc interface{}) (bool, error) {
	type manifest interface {
		BuildRequired() (bool, error)
	}
	mf, ok := svc.(manifest)
	if !ok {
		return false, fmt.Errorf("%s does not have required methods BuildRequired()", workloadType)
	}
	required, err := mf.BuildRequired()
	if err != nil {
		return false, fmt.Errorf("check if %s requires building from local Dockerfile: %w", workloadType, err)
	}
	return required, nil
}

func stringP(s string) *string {
	if s == "" {
		return nil
	}
	return &s
}

func uint16P(n uint16) *uint16 {
	if n == 0 {
		return nil
	}
	return &n
}<|MERGE_RESOLUTION|>--- conflicted
+++ resolved
@@ -7,9 +7,10 @@
 import (
 	"errors"
 	"fmt"
-	"github.com/google/shlex"
 	"path/filepath"
 	"strconv"
+
+	"github.com/google/shlex"
 
 	"github.com/aws/aws-sdk-go/aws"
 	"gopkg.in/yaml.v3"
@@ -25,24 +26,18 @@
 )
 
 var (
-<<<<<<< HEAD
-	errUnmarshalBuildOpts = errors.New("can't unmarshal build field into string or compose-style map")
-	errUnmarshalExec      = errors.New("can't unmarshal exec field into boolean or exec configuration")
-	errUnmarshalCountOpts = errors.New(`can't unmarshal "count" field to an integer or autoscaling configuration`)
-)
-=======
 	// WorkloadTypes holds all workload manifest types.
 	WorkloadTypes = append(ServiceTypes, JobTypes...)
->>>>>>> 4fa0a1fd
 
 	// All placement options.
 	subnetPlacements = []string{PublicSubnetPlacement, PrivateSubnetPlacement}
 
 	// Error definitions.
-	errUnmarshalBuildOpts 	= errors.New("cannot unmarshal build field into string or compose-style map")
-	errUnmarshalCountOpts 	= errors.New(`cannot unmarshal "count" field to an integer or autoscaling configuration`)
-	errUnmarshalEntryPoint 	= errors.New("cannot unmarshal entrypoint into string or slice of strings")
-	errUnmarshalCommand 	= errors.New("cannot unmarshal command into string or slice of strings")
+	errUnmarshalBuildOpts  = errors.New("cannot unmarshal build field into string or compose-style map")
+	errUnmarshalCountOpts  = errors.New(`cannot unmarshal "count" field to an integer or autoscaling configuration`)
+	errUnmarshalExec       = errors.New("cannot unmarshal exec field into boolean or exec configuration")
+	errUnmarshalEntryPoint = errors.New("cannot unmarshal entrypoint into string or slice of strings")
+	errUnmarshalCommand    = errors.New("cannot unmarshal command into string or slice of strings")
 )
 
 // WorkloadProps contains properties for creating a new workload manifest.
@@ -298,15 +293,6 @@
 	Config ExecuteCommandConfig
 }
 
-// Options converts the service's ECS Execute Command configuration into a format parsable
-// by the templates pkg.
-func (e *ExecuteCommand) Options() *template.ExecuteCommandOpts {
-	if e.Config.IsEmpty() && aws.BoolValue(e.Enable) == false {
-		return nil
-	}
-	return &template.ExecuteCommandOpts{}
-}
-
 // UnmarshalYAML overrides the default YAML unmarshaling logic for the BuildArgsOrString
 // struct, allowing it to perform more complex unmarshaling behavior.
 // This method implements the yaml.Unmarshaler (v2) interface.
@@ -379,21 +365,13 @@
 
 // TaskConfig represents the resource boundaries and environment variables for the containers in the task.
 type TaskConfig struct {
-<<<<<<< HEAD
 	CPU            *int              `yaml:"cpu"`
 	Memory         *int              `yaml:"memory"`
 	Count          Count             `yaml:"count"`
 	ExecuteCommand ExecuteCommand    `yaml:"exec"`
 	Variables      map[string]string `yaml:"variables"`
 	Secrets        map[string]string `yaml:"secrets"`
-=======
-	CPU       *int              `yaml:"cpu"`
-	Memory    *int              `yaml:"memory"`
-	Count     Count             `yaml:"count"`
-	Variables map[string]string `yaml:"variables"`
-	Secrets   map[string]string `yaml:"secrets"`
-	Storage   *Storage          `yaml:"storage"`
->>>>>>> 4fa0a1fd
+	Storage        *Storage          `yaml:"storage"`
 }
 
 // NetworkConfig represents options for network connection to AWS resources within a VPC.
