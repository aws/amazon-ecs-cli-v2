--- conflicted
+++ resolved
@@ -24,11 +24,8 @@
 
 var (
 	errUnmarshalBuildOpts = errors.New("can't unmarshal build field into string or compose-style map")
-<<<<<<< HEAD
 	errUnmarshalExec      = errors.New("can't unmarshal exec field into boolean or exec configuration")
-=======
 	errUnmarshalCountOpts = errors.New(`can't unmarshal "count" field to an integer or autoscaling configuration`)
->>>>>>> 4d99c32b
 )
 
 var dockerfileDefaultName = "Dockerfile"
