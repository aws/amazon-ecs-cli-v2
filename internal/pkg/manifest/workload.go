// Copyright Amazon.com, Inc. or its affiliates. All Rights Reserved.
// SPDX-License-Identifier: Apache-2.0

// Package manifest provides functionality to create Manifest files.
package manifest

import (
	"errors"
	"fmt"
	"path/filepath"
	"strconv"

	"github.com/aws/aws-sdk-go/aws"
	"gopkg.in/yaml.v3"
)

const (
	defaultFluentbitImage = "amazon/aws-for-fluent-bit:latest"
	defaultDockerfileName = "Dockerfile"

	// AWS VPC subnet placement options.
	PublicSubnetPlacement  = "public"
	PrivateSubnetPlacement = "private"
)

var (
<<<<<<< HEAD
	errUnmarshalBuildOpts 	= errors.New("cannot unmarshal build field into string or compose-style map")
	errUnmarshalCountOpts 	= errors.New(`cannot unmarshal "count" field to an integer or autoscaling configuration`)
	errUnmarshalEntryPoint 	= errors.New("cannot unmarshal entrypoint into string or slice of strings")
	errUnmarshalCommand 	= errors.New("cannot unmarshal command into string or slice of strings")
=======
	// WorkloadTypes holds all workload manifest types.
	WorkloadTypes = append(ServiceTypes, JobTypes...)

	// All placement options.
	subnetPlacements = []string{PublicSubnetPlacement, PrivateSubnetPlacement}

	// Error definitions.
	errUnmarshalBuildOpts = errors.New("can't unmarshal build field into string or compose-style map")
	errUnmarshalCountOpts = errors.New(`can't unmarshal "count" field to an integer or autoscaling configuration`)
>>>>>>> b175e5f0
)

// WorkloadProps contains properties for creating a new workload manifest.
type WorkloadProps struct {
	Name       string
	Dockerfile string
	Image      string
}

// Workload holds the basic data that every workload manifest file needs to have.
type Workload struct {
	Name *string `yaml:"name"`
	Type *string `yaml:"type"` // must be one of the supported manifest types.
}

// Image represents the workload's container image.
type Image struct {
	Build    BuildArgsOrString `yaml:"build"`    // Build an image from a Dockerfile.
	Location *string           `yaml:"location"` // Use an existing image instead.
}

// GetLocation returns the location of the image.
func (i Image) GetLocation() string {
	return aws.StringValue(i.Location)
}

// BuildConfig populates a docker.BuildArguments struct from the fields available in the manifest.
// Prefer the following hierarchy:
// 1. Specific dockerfile, specific context
// 2. Specific dockerfile, context = dockerfile dir
// 3. "Dockerfile" located in context dir
// 4. "Dockerfile" located in ws root.
func (i *Image) BuildConfig(rootDirectory string) *DockerBuildArgs {
	df := i.dockerfile()
	ctx := i.context()
	dockerfile := aws.String(filepath.Join(rootDirectory, defaultDockerfileName))
	context := aws.String(rootDirectory)

	if df != "" && ctx != "" {
		dockerfile = aws.String(filepath.Join(rootDirectory, df))
		context = aws.String(filepath.Join(rootDirectory, ctx))
	}
	if df != "" && ctx == "" {
		dockerfile = aws.String(filepath.Join(rootDirectory, df))
		context = aws.String(filepath.Join(rootDirectory, filepath.Dir(df)))
	}
	if df == "" && ctx != "" {
		dockerfile = aws.String(filepath.Join(rootDirectory, ctx, defaultDockerfileName))
		context = aws.String(filepath.Join(rootDirectory, ctx))
	}
	return &DockerBuildArgs{
		Dockerfile: dockerfile,
		Context:    context,
		Args:       i.args(),
		Target:     i.target(),
		CacheFrom:  i.cacheFrom(),
	}
}

// dockerfile returns the path to the workload's Dockerfile. If no dockerfile is specified,
// returns "".
func (i *Image) dockerfile() string {
	// Prefer to use the "Dockerfile" string in BuildArgs. Otherwise,
	// "BuildString". If no dockerfile specified, return "".
	if i.Build.BuildArgs.Dockerfile != nil {
		return aws.StringValue(i.Build.BuildArgs.Dockerfile)
	}

	var dfPath string
	if i.Build.BuildString != nil {
		dfPath = aws.StringValue(i.Build.BuildString)
	}

	return dfPath
}

// context returns the build context directory if it exists, otherwise an empty string.
func (i *Image) context() string {
	return aws.StringValue(i.Build.BuildArgs.Context)
}

// args returns the args section, if it exists, to override args in the dockerfile.
// Otherwise it returns an empty map.
func (i *Image) args() map[string]string {
	return i.Build.BuildArgs.Args
}

// target returns the build target stage if it exists, otherwise nil.
func (i *Image) target() *string {
	return i.Build.BuildArgs.Target
}

// cacheFrom returns the cache from build section, if it exists.
// Otherwise it returns nil.
func (i *Image) cacheFrom() []string {
	return i.Build.BuildArgs.CacheFrom
}

// ImageOverride holds fields that override Dockerfile image defaults.
type ImageOverride struct {
	EntryPoint EntryPointOverride `yaml:"entrypoint"`
	Command    CommandOverride    `yaml:"command"`
}

// EntryPointOverride is a custom type which supports unmarshaling "entrypoint" yaml which
// can either be of type string or type slice of string.
type EntryPointOverride stringSliceOrString

// CommandOverride is a custom type which supports unmarshaling "command" yaml which
// can either be of type string or type slice of string.
type CommandOverride stringSliceOrString

// UnmarshalYAML overrides the default YAML unmarshaling logic for the EntryPointOverride
// struct, allowing it to perform more complex unmarshaling behavior.
// This method implements the yaml.Unmarshaler (v2) interface.
func (e *EntryPointOverride) UnmarshalYAML(unmarshal func(interface{}) error) error {
	if err := unmarshalYAMLToStringSliceOrString((*stringSliceOrString)(e), unmarshal); err != nil {
		return errUnmarshalEntryPoint
	}
	return nil
}

// UnmarshalYAML overrides the default YAML unmarshaling logic for the CommandOverride
// struct, allowing it to perform more complex unmarshaling behavior.
// This method implements the yaml.Unmarshaler (v2) interface.
func (c *CommandOverride) UnmarshalYAML(unmarshal func(interface{}) error) error {
	if err := unmarshalYAMLToStringSliceOrString((*stringSliceOrString)(c), unmarshal); err != nil {
		return errUnmarshalCommand
	}
	return nil
}

type stringSliceOrString struct {
	String      *string
	StringSlice []string
}

func unmarshalYAMLToStringSliceOrString(s *stringSliceOrString, unmarshal func(interface{}) error) error {
	if err := unmarshal(&s.StringSlice); err != nil {
		switch err.(type) {
		case *yaml.TypeError:
			break
		default:
			return err
		}
	}

	if s.StringSlice != nil {
		// Unmarshaled successfully to s.StringSlice, unset s.String, and return.
		s.String = nil
		return nil
	}

	return unmarshal(&s.String)
}

// BuildArgsOrString is a custom type which supports unmarshaling yaml which
// can either be of type string or type DockerBuildArgs.
type BuildArgsOrString struct {
	BuildString *string
	BuildArgs   DockerBuildArgs
}

func (b *BuildArgsOrString) isEmpty() bool {
	if aws.StringValue(b.BuildString) == "" && b.BuildArgs.isEmpty() {
		return true
	}
	return false
}

// UnmarshalYAML overrides the default YAML unmarshaling logic for the BuildArgsOrString
// struct, allowing it to perform more complex unmarshaling behavior.
// This method implements the yaml.Unmarshaler (v2) interface.
func (b *BuildArgsOrString) UnmarshalYAML(unmarshal func(interface{}) error) error {
	if err := unmarshal(&b.BuildArgs); err != nil {
		switch err.(type) {
		case *yaml.TypeError:
			break
		default:
			return err
		}
	}

	if !b.BuildArgs.isEmpty() {
		// Unmarshaled successfully to b.BuildArgs, unset b.BuildString, and return.
		b.BuildString = nil
		return nil
	}

	if err := unmarshal(&b.BuildString); err != nil {
		return errUnmarshalBuildOpts
	}
	return nil
}

// DockerBuildArgs represents the options specifiable under the "build" field
// of Docker Compose services. For more information, see:
// https://docs.docker.com/compose/compose-file/#build
type DockerBuildArgs struct {
	Context    *string           `yaml:"context,omitempty"`
	Dockerfile *string           `yaml:"dockerfile,omitempty"`
	Args       map[string]string `yaml:"args,omitempty"`
	Target     *string           `yaml:"target,omitempty"`
	CacheFrom  []string          `yaml:"cache_from,omitempty"`
}

func (b *DockerBuildArgs) isEmpty() bool {
	if b.Context == nil && b.Dockerfile == nil && b.Args == nil && b.Target == nil && b.CacheFrom == nil {
		return true
	}
	return false
}

// Logging holds configuration for Firelens to route your logs.
type Logging struct {
	Image          *string           `yaml:"image"`
	Destination    map[string]string `yaml:"destination,flow"`
	EnableMetadata *bool             `yaml:"enableMetadata"`
	SecretOptions  map[string]string `yaml:"secretOptions"`
	ConfigFile     *string           `yaml:"configFilePath"`
}

// LogImage returns the default Fluent Bit image if not otherwise configured.
func (lc *Logging) LogImage() *string {
	if lc.Image == nil {
		return aws.String(defaultFluentbitImage)
	}
	return lc.Image
}

// GetEnableMetadata returns the configuration values and sane default for the EnableMEtadata field
func (lc *Logging) GetEnableMetadata() *string {
	if lc.EnableMetadata == nil {
		// Enable ecs log metadata by default.
		return aws.String("true")
	}
	return aws.String(strconv.FormatBool(*lc.EnableMetadata))
}

// SidecarConfig represents the configurable options for setting up a sidecar container.
type SidecarConfig struct {
	Port        *string             `yaml:"port"`
	Image       *string             `yaml:"image"`
	CredsParam  *string             `yaml:"credentialsParameter"`
	Variables   map[string]string   `yaml:"variables"`
	Secrets     map[string]string   `yaml:"secrets"`
	MountPoints []SidecarMountPoint `yaml:"mount_points"`
}

// TaskConfig represents the resource boundaries and environment variables for the containers in the task.
type TaskConfig struct {
	CPU       *int              `yaml:"cpu"`
	Memory    *int              `yaml:"memory"`
	Count     Count             `yaml:"count"`
	Variables map[string]string `yaml:"variables"`
	Secrets   map[string]string `yaml:"secrets"`
	Storage   *Storage          `yaml:"storage"`
}

// NetworkConfig represents options for network connection to AWS resources within a VPC.
type NetworkConfig struct {
	VPC vpcConfig `yaml:"vpc"`
}

// UnmarshalYAML ensures that a NetworkConfig always defaults to public subnets.
// If the user specified a placement that's not valid then throw an error.
func (c *NetworkConfig) UnmarshalYAML(unmarshal func(interface{}) error) error {
	type networkWithDefaults NetworkConfig
	conf := networkWithDefaults{
		VPC: vpcConfig{
			Placement: stringP(PublicSubnetPlacement),
		},
	}
	if err := unmarshal(&conf); err != nil {
		return err
	}
	if !conf.VPC.isValidPlacement() {
		return fmt.Errorf("field '%s' is '%v' must be one of %#v", "network.vpc.placement", aws.StringValue(conf.VPC.Placement), subnetPlacements)
	}
	*c = NetworkConfig(conf)
	return nil
}

// vpcConfig represents the security groups and subnets attached to a task.
type vpcConfig struct {
	Placement      *string  `yaml:"placement"`
	SecurityGroups []string `yaml:"security_groups"`
}

func (c vpcConfig) isValidPlacement() bool {
	if c.Placement == nil {
		return false
	}
	for _, allowed := range subnetPlacements {
		if *c.Placement == allowed {
			return true
		}
	}
	return false
}

// UnmarshalWorkload deserializes the YAML input stream into a workload manifest object.
// If an error occurs during deserialization, then returns the error.
// If the workload type in the manifest is invalid, then returns an ErrInvalidManifestType.
func UnmarshalWorkload(in []byte) (interface{}, error) {
	am := Workload{}
	if err := yaml.Unmarshal(in, &am); err != nil {
		return nil, fmt.Errorf("unmarshal to workload manifest: %w", err)
	}
	typeVal := aws.StringValue(am.Type)

	switch typeVal {
	case LoadBalancedWebServiceType:
		m := newDefaultLoadBalancedWebService()
		if err := yaml.Unmarshal(in, m); err != nil {
			return nil, fmt.Errorf("unmarshal to load balanced web service: %w", err)
		}
		return m, nil
	case BackendServiceType:
		m := newDefaultBackendService()
		if err := yaml.Unmarshal(in, m); err != nil {
			return nil, fmt.Errorf("unmarshal to backend service: %w", err)
		}
		if m.BackendServiceConfig.ImageConfig.HealthCheck != nil {
			// Make sure that unset fields in the healthcheck gets a default value.
			m.BackendServiceConfig.ImageConfig.HealthCheck.applyIfNotSet(newDefaultContainerHealthCheck())
		}
		return m, nil
	case ScheduledJobType:
		m := newDefaultScheduledJob()
		if err := yaml.Unmarshal(in, m); err != nil {
			return nil, fmt.Errorf("unmarshal to scheduled job: %w", err)
		}
		return m, nil
	default:
		return nil, &ErrInvalidWorkloadType{Type: typeVal}
	}
}

func requiresBuild(image Image) (bool, error) {
	noBuild, noURL := image.Build.isEmpty(), image.Location == nil
	// Error if both of them are specified or neither is specified.
	if noBuild == noURL {
		return false, fmt.Errorf(`either "image.build" or "image.location" needs to be specified in the manifest`)
	}
	if image.Location == nil {
		return true, nil
	}
	return false, nil
}

func dockerfileBuildRequired(workloadType string, svc interface{}) (bool, error) {
	type manifest interface {
		BuildRequired() (bool, error)
	}
	mf, ok := svc.(manifest)
	if !ok {
		return false, fmt.Errorf("%s does not have required methods BuildRequired()", workloadType)
	}
	required, err := mf.BuildRequired()
	if err != nil {
		return false, fmt.Errorf("check if %s requires building from local Dockerfile: %w", workloadType, err)
	}
	return required, nil
}

func stringP(s string) *string {
	if s == "" {
		return nil
	}
	return &s
}

func uint16P(n uint16) *uint16 {
	if n == 0 {
		return nil
	}
	return &n
}<|MERGE_RESOLUTION|>--- conflicted
+++ resolved
@@ -24,22 +24,17 @@
 )
 
 var (
-<<<<<<< HEAD
+	// WorkloadTypes holds all workload manifest types.
+	WorkloadTypes = append(ServiceTypes, JobTypes...)
+
+	// All placement options.
+	subnetPlacements = []string{PublicSubnetPlacement, PrivateSubnetPlacement}
+
+	// Error definitions.
 	errUnmarshalBuildOpts 	= errors.New("cannot unmarshal build field into string or compose-style map")
 	errUnmarshalCountOpts 	= errors.New(`cannot unmarshal "count" field to an integer or autoscaling configuration`)
 	errUnmarshalEntryPoint 	= errors.New("cannot unmarshal entrypoint into string or slice of strings")
 	errUnmarshalCommand 	= errors.New("cannot unmarshal command into string or slice of strings")
-=======
-	// WorkloadTypes holds all workload manifest types.
-	WorkloadTypes = append(ServiceTypes, JobTypes...)
-
-	// All placement options.
-	subnetPlacements = []string{PublicSubnetPlacement, PrivateSubnetPlacement}
-
-	// Error definitions.
-	errUnmarshalBuildOpts = errors.New("can't unmarshal build field into string or compose-style map")
-	errUnmarshalCountOpts = errors.New(`can't unmarshal "count" field to an integer or autoscaling configuration`)
->>>>>>> b175e5f0
 )
 
 // WorkloadProps contains properties for creating a new workload manifest.
