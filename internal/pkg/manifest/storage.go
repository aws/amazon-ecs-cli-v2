// Copyright Amazon.com, Inc. or its affiliates. All Rights Reserved.
// SPDX-License-Identifier: Apache-2.0

package manifest

import (
<<<<<<< HEAD
	"errors"
=======
	"strings"
>>>>>>> e269aeeb

	"github.com/aws/aws-sdk-go/aws"
	"gopkg.in/yaml.v3"
)

var (
	errUnmarshalEFSOpts = errors.New(`cannot unmarshal efs field into bool or map`)
)

// Storage represents the options for external and native storage.
type Storage struct {
	Volumes map[string]Volume `yaml:"volumes"`
}

// Volume is an abstraction which merges the MountPoint and Volumes concepts from the ECS Task Definition
type Volume struct {
	EFS            *EFSConfigOrBool `yaml:"efs"`
	MountPointOpts `yaml:",inline"`
}

// MountPointOpts is shared between Volumes for the main container and MountPoints for sidecars.
type MountPointOpts struct {
	ContainerPath *string `yaml:"path"`
	ReadOnly      *bool   `yaml:"read_only"`
}

// SidecarMountPoint is used to let sidecars mount volumes defined in `storage`
type SidecarMountPoint struct {
	SourceVolume   *string `yaml:"source_volume"`
	MountPointOpts `yaml:",inline"`
}

// EFSVolumeConfiguration holds options which tell ECS how to reach out to the EFS filesystem.
type EFSVolumeConfiguration struct {
	FileSystemID  *string              `yaml:"id"`       // Required. Can be specified as "copilot" or "managed" magic keys.
	RootDirectory *string              `yaml:"root_dir"` // Default "/". For BYO EFS.
	AuthConfig    *AuthorizationConfig `yaml:"auth"`     // Auth config for BYO EFS.
	UID           *uint32              `yaml:"uid"`      // UID for managed EFS.
	GID           *uint32              `yaml:"gid"`      // GID for managed EFS.
}

// IsEmpty returns empty if the struct has all zero members.
func (e *EFSVolumeConfiguration) IsEmpty() bool {
	return e.FileSystemID == nil && e.RootDirectory == nil && e.AuthConfig == nil && e.UID == nil && e.GID == nil
}

// EFSConfigOrBool contains custom unmarshaling logic for the `efs` field in the manifest.
type EFSConfigOrBool struct {
	Config  EFSVolumeConfiguration
	Enabled *bool
}

// UnmarshalYAML implements the yaml(v2) interface. It allows EFS to be specified as a
// string or a struct alternately.
func (e *EFSConfigOrBool) UnmarshalYAML(unmarshal func(interface{}) error) error {
	if err := unmarshal(&e.Config); err != nil {
		switch err.(type) {
		case *yaml.TypeError:
			break
		default:
			return err
		}
	}

	if !e.Config.IsEmpty() {
		// Unmarshaled successfully to e.Config, unset e.ID, and return.
		e.Enabled = nil
		return nil
	}

	if err := unmarshal(&e.Enabled); err != nil {
		return errUnmarshalEFSOpts
	}
	return nil
}

// UseManagedFS returns true if the user has specified EFS as a bool, or has only specified UID and GID.
func (e *EFSConfigOrBool) UseManagedFS() bool {
	// Respect explicitly enabled or disabled value first.
	if e.Enabled != nil {
		return aws.BoolValue(e.Enabled)
	}
	// Check whether we're implicitly enabling managed EFS via UID/GID.
	if !e.Config.EmptyUIDConfig() {
		return true
	}

	return false
}

<<<<<<< HEAD
func (e *EFSVolumeConfiguration) EmptyBYOConfig() bool {
	return e.FileSystemID == nil && e.AuthConfig == nil && e.RootDirectory == nil
}

func (e *EFSVolumeConfiguration) EmptyUIDConfig() bool {
	return e.UID == nil && e.GID == nil
}

func (e *EFSConfigOrBool) EmptyVolume() bool {
	// Respect Bool value first: return true if Enabled is false; false if true.
	if e.Enabled != nil {
		return !aws.BoolValue(e.Enabled)
	}

	// If config is totally empty, the volume doesn't have an EFS config.
	if e.Config.EmptyBYOConfig() && e.Config.EmptyUIDConfig() {
		return true
	}

	return false
=======
// FSID returns the correct value of the EFS filesystem ID. If the ID is set improperly (via a bad merge
// of environment overrides), it throws an error.
func (e *EFSConfigOrID) FSID() *string {
	fromID := e.ID
	// If config is empty, use ID; otherwise ignore string and use struct.
	if e.Config.IsEmpty() {
		return aws.String(fromID)
	}

	return e.Config.FileSystemID
>>>>>>> e269aeeb
}

// AuthorizationConfig holds options relating to access points and IAM authorization.
type AuthorizationConfig struct {
	IAM           *bool   `yaml:"iam"`             // Default true
	AccessPointID *string `yaml:"access_point_id"` // Default ""
}<|MERGE_RESOLUTION|>--- conflicted
+++ resolved
@@ -4,11 +4,7 @@
 package manifest
 
 import (
-<<<<<<< HEAD
 	"errors"
-=======
-	"strings"
->>>>>>> e269aeeb
 
 	"github.com/aws/aws-sdk-go/aws"
 	"gopkg.in/yaml.v3"
@@ -99,7 +95,6 @@
 	return false
 }
 
-<<<<<<< HEAD
 func (e *EFSVolumeConfiguration) EmptyBYOConfig() bool {
 	return e.FileSystemID == nil && e.AuthConfig == nil && e.RootDirectory == nil
 }
@@ -120,18 +115,6 @@
 	}
 
 	return false
-=======
-// FSID returns the correct value of the EFS filesystem ID. If the ID is set improperly (via a bad merge
-// of environment overrides), it throws an error.
-func (e *EFSConfigOrID) FSID() *string {
-	fromID := e.ID
-	// If config is empty, use ID; otherwise ignore string and use struct.
-	if e.Config.IsEmpty() {
-		return aws.String(fromID)
-	}
-
-	return e.Config.FileSystemID
->>>>>>> e269aeeb
 }
 
 // AuthorizationConfig holds options relating to access points and IAM authorization.
