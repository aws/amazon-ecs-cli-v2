--- conflicted
+++ resolved
@@ -513,11 +513,10 @@
 	CreateECSServiceLinkedRole() error
 }
 
-<<<<<<< HEAD
 type runningTaskSelector interface {
 	RunningTask(prompt, help string, opts ...selector.TaskOpts) (*awsecs.Task, error)
-=======
+}
+
 type dockerEngineValidator interface {
 	CheckDockerEngineRunning() error
->>>>>>> e4d0e842
 }