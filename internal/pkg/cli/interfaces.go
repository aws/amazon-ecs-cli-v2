// Copyright Amazon.com, Inc. or its affiliates. All Rights Reserved.
// SPDX-License-Identifier: Apache-2.0

package cli

import (
	"encoding"
	"io"

	"github.com/aws/aws-sdk-go/aws/session"
	awscloudformation "github.com/aws/copilot-cli/internal/pkg/aws/cloudformation"
	"github.com/aws/copilot-cli/internal/pkg/aws/codepipeline"
	awsecs "github.com/aws/copilot-cli/internal/pkg/aws/ecs"
	"github.com/aws/copilot-cli/internal/pkg/aws/s3"
	"github.com/aws/copilot-cli/internal/pkg/config"
	"github.com/aws/copilot-cli/internal/pkg/deploy"
	"github.com/aws/copilot-cli/internal/pkg/deploy/cloudformation"
	"github.com/aws/copilot-cli/internal/pkg/deploy/cloudformation/stack"
	"github.com/aws/copilot-cli/internal/pkg/describe"
	"github.com/aws/copilot-cli/internal/pkg/ecs"
	"github.com/aws/copilot-cli/internal/pkg/exec"
	"github.com/aws/copilot-cli/internal/pkg/initialize"
	"github.com/aws/copilot-cli/internal/pkg/logging"
	"github.com/aws/copilot-cli/internal/pkg/repository"
	"github.com/aws/copilot-cli/internal/pkg/task"
	"github.com/aws/copilot-cli/internal/pkg/term/command"
	termprogress "github.com/aws/copilot-cli/internal/pkg/term/progress"
	"github.com/aws/copilot-cli/internal/pkg/term/prompt"
	"github.com/aws/copilot-cli/internal/pkg/term/selector"
	"github.com/aws/copilot-cli/internal/pkg/workspace"
)

// actionCommand is the interface that every command that creates a resource implements.
type actionCommand interface {
	// Validate returns an error if a flag's value is invalid.
	Validate() error

	// Ask prompts for flag values that are required but not passed in.
	Ask() error

	// Execute runs the command after collecting all required options.
	Execute() error

	// RecommendedActions returns a list of follow-up suggestions users can run once the command executes successfully.
	RecommendedActions() []string
}

// SSM store interfaces.

type serviceStore interface {
	CreateService(svc *config.Workload) error
	GetService(appName, svcName string) (*config.Workload, error)
	ListServices(appName string) ([]*config.Workload, error)
	DeleteService(appName, svcName string) error
}

type jobStore interface {
	CreateJob(job *config.Workload) error
	GetJob(appName, jobName string) (*config.Workload, error)
	ListJobs(appName string) ([]*config.Workload, error)
	DeleteJob(appName, jobName string) error
}

type wlStore interface {
	ListWorkloads(appName string) ([]*config.Workload, error)
	GetWorkload(appName, name string) (*config.Workload, error)
}

type workloadListWriter interface {
	Write(appName string) error
}

type applicationStore interface {
	applicationCreator
	applicationGetter
	applicationLister
	applicationDeleter
}

type applicationCreator interface {
	CreateApplication(app *config.Application) error
}

type applicationGetter interface {
	GetApplication(appName string) (*config.Application, error)
}

type applicationLister interface {
	ListApplications() ([]*config.Application, error)
}

type applicationDeleter interface {
	DeleteApplication(name string) error
}

type environmentStore interface {
	environmentCreator
	environmentGetter
	environmentLister
	environmentDeleter
}

type environmentCreator interface {
	CreateEnvironment(env *config.Environment) error
}

type environmentGetter interface {
	GetEnvironment(appName string, environmentName string) (*config.Environment, error)
}

type environmentLister interface {
	ListEnvironments(appName string) ([]*config.Environment, error)
}

type environmentDeleter interface {
	DeleteEnvironment(appName, environmentName string) error
}

type store interface {
	applicationStore
	environmentStore
	serviceStore
	jobStore
	wlStore
}

type deployedEnvironmentLister interface {
	ListEnvironmentsDeployedTo(appName, svcName string) ([]string, error)
	ListDeployedServices(appName, envName string) ([]string, error)
	IsServiceDeployed(appName, envName string, svcName string) (bool, error)
}

// Secretsmanager interface.

type secretsManager interface {
	secretCreator
	secretDeleter
}

type secretCreator interface {
	CreateSecret(secretName, secretString string) (string, error)
}

type secretDeleter interface {
	DeleteSecret(secretName string) error
}

type imageBuilderPusher interface {
	BuildAndPush(docker repository.ContainerLoginBuildPusher, args *exec.BuildArguments) error
}

type repositoryURIGetter interface {
	URI() string
}

type repositoryService interface {
	repositoryURIGetter
	imageBuilderPusher
}

type logEventsWriter interface {
	WriteLogEvents(opts logging.WriteLogEventsOpts) error
}

type templater interface {
	Template() (string, error)
}

type stackSerializer interface {
	templater
	SerializedParameters() (string, error)
}

type runner interface {
	Run(name string, args []string, options ...command.Option) error
}

type eventsWriter interface {
	WriteEventsUntilStopped() error
}

type defaultSessionProvider interface {
	Default() (*session.Session, error)
}

type regionalSessionProvider interface {
	DefaultWithRegion(region string) (*session.Session, error)
}

type sessionFromRoleProvider interface {
	FromRole(roleARN string, region string) (*session.Session, error)
}

type sessionFromStaticProvider interface {
	FromStaticCreds(accessKeyID, secretAccessKey, sessionToken string) (*session.Session, error)
}

type sessionFromProfileProvider interface {
	FromProfile(name string) (*session.Session, error)
}

type sessionProvider interface {
	defaultSessionProvider
	regionalSessionProvider
	sessionFromRoleProvider
	sessionFromProfileProvider
	sessionFromStaticProvider
}

type describer interface {
	Describe() (describe.HumanJSONStringer, error)
}

type wsFileDeleter interface {
	DeleteWorkspaceFile() error
}

type svcManifestReader interface {
	ReadServiceManifest(svcName string) ([]byte, error)
}

type jobManifestReader interface {
	ReadJobManifest(jobName string) ([]byte, error)
}

type copilotDirGetter interface {
	CopilotDirPath() (string, error)
}

type wsPipelineManifestReader interface {
	ReadPipelineManifest() ([]byte, error)
}

type wsPipelineWriter interface {
	WritePipelineBuildspec(marshaler encoding.BinaryMarshaler) (string, error)
	WritePipelineManifest(marshaler encoding.BinaryMarshaler) (string, error)
}

type wsServiceLister interface {
	ServiceNames() ([]string, error)
}

type wsSvcReader interface {
	wsServiceLister
	svcManifestReader
}

type wsSvcDirReader interface {
	wsSvcReader
	copilotDirGetter
}

type wsJobLister interface {
	JobNames() ([]string, error)
}

type wsJobReader interface {
	jobManifestReader
	wsJobLister
}

type wsWlReader interface {
	WorkloadNames() ([]string, error)
}

type wsJobDirReader interface {
	wsJobReader
	copilotDirGetter
}

type wsWlDirReader interface {
	wsJobReader
	wsSvcReader
	copilotDirGetter
	wsWlReader
	ListDockerfiles() ([]string, error)
	Summary() (*workspace.Summary, error)
}

type wsPipelineReader interface {
	wsPipelineManifestReader
	WorkloadNames() ([]string, error)
}

type wsAppManager interface {
	Create(appName string) error
	Summary() (*workspace.Summary, error)
}

type wsAddonManager interface {
	WriteAddon(f encoding.BinaryMarshaler, svc, name string) (string, error)
	wsWlReader
}

type artifactUploader interface {
	PutArtifact(bucket, fileName string, data io.Reader) (string, error)
}

type zipAndUploader interface {
	ZipAndUpload(bucket, key string, files ...s3.NamedBinary) (string, error)
}

type customResourcesUploader interface {
	UploadEnvironmentCustomResources(upload s3.CompressAndUploadFunc) (map[string]string, error)
}

type bucketEmptier interface {
	EmptyBucket(bucket string) error
}

// Interfaces for deploying resources through CloudFormation. Facilitates mocking.
type environmentDeployer interface {
	DeployAndRenderEnvironment(out termprogress.FileWriter, env *deploy.CreateEnvironmentInput) error
	DeleteEnvironment(appName, envName, cfnExecRoleARN string) error
	GetEnvironment(appName, envName string) (*config.Environment, error)
	EnvironmentTemplate(appName, envName string) (string, error)
	UpdateEnvironmentTemplate(appName, envName, templateBody, cfnExecRoleARN string) error
}

type wlDeleter interface {
	DeleteWorkload(in deploy.DeleteWorkloadInput) error
}

type svcRemoverFromApp interface {
	RemoveServiceFromApp(app *config.Application, svcName string) error
}

type jobRemoverFromApp interface {
	RemoveJobFromApp(app *config.Application, jobName string) error
}

type imageRemover interface {
	ClearRepository(repoName string) error // implemented by ECR Service
}

type pipelineDeployer interface {
	CreatePipeline(env *deploy.CreatePipelineInput) error
	UpdatePipeline(env *deploy.CreatePipelineInput) error
	PipelineExists(env *deploy.CreatePipelineInput) (bool, error)
	DeletePipeline(pipelineName string) error
	AddPipelineResourcesToApp(app *config.Application, region string) error
	appResourcesGetter
	// TODO: Add StreamPipelineCreation method
}

type appDeployer interface {
	DeployApp(in *deploy.CreateAppInput) error
	AddServiceToApp(app *config.Application, svcName string) error
	AddJobToApp(app *config.Application, jobName string) error
	AddEnvToApp(opts *cloudformation.AddEnvToAppOpts) error
	DelegateDNSPermissions(app *config.Application, accountID string) error
	DeleteApp(name string) error
}

type appResourcesGetter interface {
	GetAppResourcesByRegion(app *config.Application, region string) (*stack.AppRegionalResources, error)
	GetRegionalAppResources(app *config.Application) ([]*stack.AppRegionalResources, error)
}

type taskDeployer interface {
	DeployTask(out termprogress.FileWriter, input *deploy.CreateTaskResourcesInput, opts ...awscloudformation.StackOption) error
}

type taskStackManager interface {
	DeleteTask(task deploy.TaskStackInfo) error
	GetTaskStack(taskName string) (*deploy.TaskStackInfo, error)
}

type taskRunner interface {
	Run() ([]*task.Task, error)
}

type defaultClusterGetter interface {
	HasDefaultCluster() (bool, error)
}

type deployer interface {
	environmentDeployer
	appDeployer
	pipelineDeployer
	ListTaskStacks(appName, envName string) ([]deploy.TaskStackInfo, error)
}

type domainHostedZoneGetter interface {
	DomainHostedZoneID(domainName string) (string, error)
}

type dockerfileParser interface {
	GetExposedPorts() ([]uint16, error)
	GetHealthCheck() (*exec.HealthCheck, error)
}

type statusDescriber interface {
	Describe() (*describe.ServiceStatusDesc, error)
}

type envDescriber interface {
	Describe() (*describe.EnvDescription, error)
}

type versionGetter interface {
	Version() (string, error)
}

type envTemplater interface {
	EnvironmentTemplate(appName, envName string) (string, error)
}

type envUpgrader interface {
	UpgradeEnvironment(in *deploy.CreateEnvironmentInput) error
}

type legacyEnvUpgrader interface {
	UpgradeLegacyEnvironment(in *deploy.CreateEnvironmentInput, lbWebServices ...string) error
	envTemplater
}

type envTemplateUpgrader interface {
	envUpgrader
	legacyEnvUpgrader
}

type pipelineGetter interface {
	GetPipeline(pipelineName string) (*codepipeline.Pipeline, error)
	ListPipelineNamesByTags(tags map[string]string) ([]string, error)
	GetPipelinesByTags(tags map[string]string) ([]*codepipeline.Pipeline, error)
}

type executor interface {
	Execute() error
}

type deletePipelineRunner interface {
	Run() error
}

type executeAsker interface {
	Ask() error
	executor
}

type appSelector interface {
	Application(prompt, help string, additionalOpts ...string) (string, error)
}

type appEnvSelector interface {
	appSelector
	Environment(prompt, help, app string, additionalOpts ...string) (string, error)
}

type configSelector interface {
	appEnvSelector
	Service(prompt, help, app string) (string, error)
}

type deploySelector interface {
	appSelector
	DeployedService(prompt, help string, app string, opts ...selector.GetDeployedServiceOpts) (*selector.DeployedService, error)
}

type pipelineSelector interface {
	Environments(prompt, help, app string, finalMsgFunc func(int) prompt.Option) ([]string, error)
}

type wsSelector interface {
	appEnvSelector
	Service(prompt, help string) (string, error)
	Job(prompt, help string) (string, error)
	Workload(msg, help string) (string, error)
}

type initJobSelector interface {
	dockerfileSelector
	Schedule(scheduleTypePrompt, scheduleTypeHelp string, scheduleValidator, rateValidator prompt.ValidatorFunc) (string, error)
}

type cfTaskSelector interface {
	Task(prompt, help string, opts ...selector.GetDeployedTaskOpts) (string, error)
}

type dockerfileSelector interface {
	Dockerfile(selPrompt, notFoundPrompt, selHelp, notFoundHelp string, pv prompt.ValidatorFunc) (string, error)
}

type ec2Selector interface {
	VPC(prompt, help string) (string, error)
	PublicSubnets(prompt, help, vpcID string) ([]string, error)
	PrivateSubnets(prompt, help, vpcID string) ([]string, error)
}

type credsSelector interface {
	Creds(prompt, help string) (*session.Session, error)
}

type ec2Client interface {
	HasDNSSupport(vpcID string) (bool, error)
}

type jobInitializer interface {
	Job(props *initialize.JobProps) (string, error)
}

type svcInitializer interface {
	Service(props *initialize.ServiceProps) (string, error)
}

type roleDeleter interface {
	DeleteRole(string) error
}

<<<<<<< HEAD
type activeWorkloadTasksLister interface {
	ListActiveWorkloadTasks(app, env, workload string) (clusterARN string, taskARNs []string, err error)
}

type tasksStopper interface {
	StopTasks(tasks []string, opts ...awsecs.StopTasksOpts) error
}

=======
>>>>>>> 5274b273
type serviceDescriber interface {
	DescribeService(app, env, svc string) (*ecs.ServiceDesc, error)
}

type ecsCommandExecutor interface {
	ExecuteCommand(in awsecs.ExecuteCommandInput) error
}

type ssmPluginManager interface {
	ValidateBinary() error
	InstallLatestBinary() error
}

type taskStopper interface {
	StopOneOffTasks(app, env, family string) error
	StopDefaultClusterTasks(familyName string) error
	StopWorkloadTasks(app, env, workload string) error
}

type serviceLinkedRoleCreator interface {
	CreateECSServiceLinkedRole() error
}

type runningTaskSelector interface {
	RunningTask(prompt, help string, opts ...selector.TaskOpts) (*awsecs.Task, error)
}

type dockerEngineValidator interface {
	CheckDockerEngineRunning() error
}

type codestar interface {
	GetConnectionARN(string) (string, error)
}

type publicIPGetter interface {
	PublicIP(ENI string) (string, error)
}<|MERGE_RESOLUTION|>--- conflicted
+++ resolved
@@ -508,17 +508,6 @@
 	DeleteRole(string) error
 }
 
-<<<<<<< HEAD
-type activeWorkloadTasksLister interface {
-	ListActiveWorkloadTasks(app, env, workload string) (clusterARN string, taskARNs []string, err error)
-}
-
-type tasksStopper interface {
-	StopTasks(tasks []string, opts ...awsecs.StopTasksOpts) error
-}
-
-=======
->>>>>>> 5274b273
 type serviceDescriber interface {
 	DescribeService(app, env, svc string) (*ecs.ServiceDesc, error)
 }
