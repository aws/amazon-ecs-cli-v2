--- conflicted
+++ resolved
@@ -1035,23 +1035,9 @@
 
 			expected: "pipeline-goodmoose-repo-man",
 		},
-<<<<<<< HEAD
 		"generates and truncates pipeline name if it exceeds 100 characters": {
 			inAppName:  "goodmoose01234567820123456783012345678401234567850",
 			inRepoName: "repo-man101234567820123456783012345678401234567850",
-=======
-		"pipeline name from BB repo": {
-			inRepoName:     "goose",
-			inAppName:      "badgoose",
-			inAppOwner:     "david",
-			inProviderName: "Bitbucket",
-
-			expected: "pipeline-badgoose-david-goose",
-		},
-		"cannot piece together pipeline name bc unidentified provider": {
-			inRepoName:     "repo-man",
-			inProviderName: "BadProvider",
->>>>>>> b9d08dea
 
 			expected: "pipeline-goodmoose01234567820123456783012345678401234567850-repo-man10123456782012345678301234567840",
 		},
@@ -1064,13 +1050,7 @@
 				initPipelineVars: initPipelineVars{
 					appName: tc.inAppName,
 				},
-<<<<<<< HEAD
 				repoName: tc.inRepoName,
-=======
-				repoOwner: tc.inAppOwner,
-				provider:  tc.inProviderName,
-				repoName:  tc.inRepoName,
->>>>>>> b9d08dea
 			}
 
 			// WHEN
