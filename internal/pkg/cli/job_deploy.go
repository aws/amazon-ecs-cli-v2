// Copyright Amazon.com, Inc. or its affiliates. All Rights Reserved.
// SPDX-License-Identifier: Apache-2.0

package cli

import (
	"fmt"

<<<<<<< HEAD
	"github.com/aws/copilot-cli/internal/pkg/term/log"
	"github.com/aws/copilot-cli/internal/pkg/term/prompt"
=======
	"github.com/aws/copilot-cli/internal/pkg/term/color"
>>>>>>> b5f1c923

	"github.com/aws/copilot-cli/internal/pkg/aws/sessions"
	"github.com/aws/copilot-cli/internal/pkg/config"
	"github.com/aws/copilot-cli/internal/pkg/manifest"
	"github.com/aws/copilot-cli/internal/pkg/term/command"
	termprogress "github.com/aws/copilot-cli/internal/pkg/term/progress"
	"github.com/aws/copilot-cli/internal/pkg/term/selector"
	"github.com/aws/copilot-cli/internal/pkg/workspace"
	"github.com/spf13/cobra"
)

type deployJobVars struct {
	*GlobalOpts
	Name         string
	EnvName      string
	ImageTag     string
	ResourceTags map[string]string
}

type deployJobOpts struct {
	deployJobVars

	store        store
	ws           wsJobDirReader
	unmarshal    func(in []byte) (interface{}, error)
	cmd          runner
	sessProvider sessionProvider

	spinner progress
	sel     wsSelector
}

func newJobDeployOpts(vars deployJobVars) (*deployJobOpts, error) {
	store, err := config.NewStore()
	if err != nil {
		return nil, fmt.Errorf("new config store: %w", err)
	}

	ws, err := workspace.New()
	if err != nil {
		return nil, fmt.Errorf("new workspace: %w", err)
	}
	return &deployJobOpts{
		deployJobVars: vars,

		store:        store,
		ws:           ws,
		unmarshal:    manifest.UnmarshalWorkload,
		spinner:      termprogress.NewSpinner(),
		sel:          selector.NewWorkspaceSelect(vars.prompt, store, ws),
		cmd:          command.New(),
		sessProvider: sessions.NewProvider(),
	}, nil
}

// Validate returns an error if the user inputs are invalid.
func (o *deployJobOpts) Validate() error {
	if o.AppName() == "" {
		return errNoAppInWorkspace
	}
	if o.Name != "" {
		if err := o.validateJobName(); err != nil {
			return err
		}
	}
	if o.EnvName != "" {
		if err := o.validateEnvName(); err != nil {
			return err
		}
	}
	return nil
}

// Ask prompts the user for any required fields that are not provided.
func (o *deployJobOpts) Ask() error {
	if err := o.askJobName(); err != nil {
		return err
	}
	if err := o.askEnvName(); err != nil {
		return err
	}
	if err := o.askImageTag(); err != nil {
		return err
	}
	return nil
}

// Execute builds and pushes the container image for the job.
func (o *deployJobOpts) Execute() error {
	return nil
}

// RecommendedActions returns follow-up actions the user can take after successfully executing the command.
func (o *deployJobOpts) RecommendedActions() []string {
	return nil
}

<<<<<<< HEAD
func (o *deployJobOpts) askJobName() error {
	if o.Name != "" {
		return nil
	}

	name, err := o.sel.Job("Select a job in your workspace", "")
	if err != nil {
		return fmt.Errorf("select job: %w", err)
	}
	o.Name = name
	return nil
}

func (o *deployJobOpts) askEnvName() error {
	if o.EnvName != "" {
		return nil
	}

	name, err := o.sel.Environment("Select an environment", "", o.AppName())
	if err != nil {
		return fmt.Errorf("select environment: %w", err)
	}
	o.EnvName = name
	return nil
}

func (o *deployJobOpts) askImageTag() error {
	if o.ImageTag != "" {
		return nil
	}

	tag, err := getVersionTag(o.cmd)

	if err == nil {
		o.ImageTag = tag

		return nil
	}

	log.Warningln("Failed to default tag, are you in a git repository?")

	userInputTag, err := o.prompt.Get(inputImageTagPrompt, "", prompt.RequireNonEmpty)
	if err != nil {
		return fmt.Errorf("prompt for image tag: %w", err)
	}
	o.ImageTag = userInputTag
=======
func (o *deployJobOpts) validateJobName() error {
	names, err := o.ws.JobNames()
	if err != nil {
		return fmt.Errorf("list jobs in the workspace: %w", err)
	}
	for _, name := range names {
		if o.Name == name {
			return nil
		}
	}
	return fmt.Errorf("job %s not found in the workspace", color.HighlightUserInput(o.Name))
}

func (o *deployJobOpts) validateEnvName() error {
	_, err := o.store.GetEnvironment(o.AppName(), o.EnvName)
	if err != nil {
		return fmt.Errorf("get environment %s configuration: %w", o.EnvName, err)
	}
>>>>>>> b5f1c923
	return nil
}

// BuildJobDeployCmd builds the `job deploy` subcommand.
func BuildJobDeployCmd() *cobra.Command {
	vars := deployJobVars{
		GlobalOpts: NewGlobalOpts(),
	}
	cmd := &cobra.Command{
		Use:   "deploy",
		Short: "Deploys a job to an environment.",
		Long:  `Deploys a job to an environment.`,
		Example: `
  Deploys a job named "report-gen" to a "test" environment.
  /code $ copilot job deploy --name report-gen --env test
  Deploys a job with additional resource tags.
  /code $ copilot job deploy --resource-tags source/revision=bb133e7,deployment/initiator=manual`,
		RunE: runCmdE(func(cmd *cobra.Command, args []string) error {
			opts, err := newJobDeployOpts(vars)
			if err != nil {
				return err
			}
			if err := opts.Validate(); err != nil {
				return err
			}
			if err := opts.Ask(); err != nil {
				return err
			}
			if err := opts.Execute(); err != nil {
				return err
			}
			return nil
		}),
	}
	cmd.Flags().StringVarP(&vars.Name, nameFlag, nameFlagShort, "", jobFlagDescription)
	cmd.Flags().StringVarP(&vars.EnvName, envFlag, envFlagShort, "", envFlagDescription)
	cmd.Flags().StringVar(&vars.ImageTag, imageTagFlag, "", imageTagFlagDescription)
	cmd.Flags().StringToStringVar(&vars.ResourceTags, resourceTagsFlag, nil, resourceTagsFlagDescription)

	return cmd
}<|MERGE_RESOLUTION|>--- conflicted
+++ resolved
@@ -6,16 +6,13 @@
 import (
 	"fmt"
 
-<<<<<<< HEAD
 	"github.com/aws/copilot-cli/internal/pkg/term/log"
 	"github.com/aws/copilot-cli/internal/pkg/term/prompt"
-=======
-	"github.com/aws/copilot-cli/internal/pkg/term/color"
->>>>>>> b5f1c923
 
 	"github.com/aws/copilot-cli/internal/pkg/aws/sessions"
 	"github.com/aws/copilot-cli/internal/pkg/config"
 	"github.com/aws/copilot-cli/internal/pkg/manifest"
+	"github.com/aws/copilot-cli/internal/pkg/term/color"
 	"github.com/aws/copilot-cli/internal/pkg/term/command"
 	termprogress "github.com/aws/copilot-cli/internal/pkg/term/progress"
 	"github.com/aws/copilot-cli/internal/pkg/term/selector"
@@ -109,54 +106,6 @@
 	return nil
 }
 
-<<<<<<< HEAD
-func (o *deployJobOpts) askJobName() error {
-	if o.Name != "" {
-		return nil
-	}
-
-	name, err := o.sel.Job("Select a job in your workspace", "")
-	if err != nil {
-		return fmt.Errorf("select job: %w", err)
-	}
-	o.Name = name
-	return nil
-}
-
-func (o *deployJobOpts) askEnvName() error {
-	if o.EnvName != "" {
-		return nil
-	}
-
-	name, err := o.sel.Environment("Select an environment", "", o.AppName())
-	if err != nil {
-		return fmt.Errorf("select environment: %w", err)
-	}
-	o.EnvName = name
-	return nil
-}
-
-func (o *deployJobOpts) askImageTag() error {
-	if o.ImageTag != "" {
-		return nil
-	}
-
-	tag, err := getVersionTag(o.cmd)
-
-	if err == nil {
-		o.ImageTag = tag
-
-		return nil
-	}
-
-	log.Warningln("Failed to default tag, are you in a git repository?")
-
-	userInputTag, err := o.prompt.Get(inputImageTagPrompt, "", prompt.RequireNonEmpty)
-	if err != nil {
-		return fmt.Errorf("prompt for image tag: %w", err)
-	}
-	o.ImageTag = userInputTag
-=======
 func (o *deployJobOpts) validateJobName() error {
 	names, err := o.ws.JobNames()
 	if err != nil {
@@ -175,7 +124,55 @@
 	if err != nil {
 		return fmt.Errorf("get environment %s configuration: %w", o.EnvName, err)
 	}
->>>>>>> b5f1c923
+	return nil
+}
+
+func (o *deployJobOpts) askJobName() error {
+	if o.Name != "" {
+		return nil
+	}
+
+	name, err := o.sel.Job("Select a job in your workspace", "")
+	if err != nil {
+		return fmt.Errorf("select job: %w", err)
+	}
+	o.Name = name
+	return nil
+}
+
+func (o *deployJobOpts) askEnvName() error {
+	if o.EnvName != "" {
+		return nil
+	}
+
+	name, err := o.sel.Environment("Select an environment", "", o.AppName())
+	if err != nil {
+		return fmt.Errorf("select environment: %w", err)
+	}
+	o.EnvName = name
+	return nil
+}
+
+func (o *deployJobOpts) askImageTag() error {
+	if o.ImageTag != "" {
+		return nil
+	}
+
+	tag, err := getVersionTag(o.cmd)
+
+	if err == nil {
+		o.ImageTag = tag
+
+		return nil
+	}
+
+	log.Warningln("Failed to default tag, are you in a git repository?")
+
+	userInputTag, err := o.prompt.Get(inputImageTagPrompt, "", prompt.RequireNonEmpty)
+	if err != nil {
+		return fmt.Errorf("prompt for image tag: %w", err)
+	}
+	o.ImageTag = userInputTag
 	return nil
 }
 
