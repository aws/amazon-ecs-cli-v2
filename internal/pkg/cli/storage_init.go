--- conflicted
+++ resolved
@@ -77,22 +77,15 @@
 )
 
 const (
-	ddbStringType = "S"
+	ddbStringType = "String"
+	ddbIntType    = "Number"
+	ddbBinaryType = "Binary"
 )
 
-<<<<<<< HEAD
-const (
-	ddbStringTypeLong = "String"
-	ddbIntTypeLong    = "Number"
-	ddbBinaryTypeLong = "Binary"
-)
-
-=======
->>>>>>> bd820736
-var attributeTypesLong = []string{
-	ddbStringTypeLong,
-	ddbIntTypeLong,
-	ddbBinaryTypeLong,
+var attributeTypes = []string{
+	ddbStringType,
+	ddbIntType,
+	ddbBinaryType,
 }
 
 type initStorageVars struct {
@@ -311,7 +304,7 @@
 
 	keyType, err := o.prompt.SelectOne(keyTypePrompt,
 		keyTypeHelp,
-		attributeTypesLong,
+		attributeTypes,
 		prompt.WithFinalMessage("Partition key datatype:"),
 	)
 	if err != nil {
@@ -357,7 +350,7 @@
 
 	keyType, err := o.prompt.SelectOne(keyTypePrompt,
 		keyTypeHelp,
-		attributeTypesLong,
+		attributeTypes,
 		prompt.WithFinalMessage("Sort key datatype:"),
 	)
 	if err != nil {
@@ -408,7 +401,7 @@
 		}
 		lsiType, err := o.prompt.SelectOne(lsiTypePrompt,
 			lsiTypeHelp,
-			attributeTypesLong,
+			attributeTypes,
 			prompt.WithFinalMessage("Attribute type:"),
 		)
 		if err != nil {
