// Copyright Amazon.com, Inc. or its affiliates. All Rights Reserved.
// SPDX-License-Identifier: Apache-2.0

package cli

import (
	"errors"
	"fmt"
	"path/filepath"
	"testing"

	"github.com/aws/aws-sdk-go/aws"
	addon "github.com/aws/copilot-cli/internal/pkg/addon"
	"github.com/aws/copilot-cli/internal/pkg/config"
	"github.com/aws/copilot-cli/internal/pkg/deploy"
	"github.com/aws/copilot-cli/internal/pkg/deploy/cloudformation/stack"
	"github.com/aws/copilot-cli/internal/pkg/exec"
	"github.com/aws/copilot-cli/internal/pkg/manifest"
	"github.com/golang/mock/gomock"
	"github.com/stretchr/testify/require"

	"github.com/aws/copilot-cli/internal/pkg/cli/mocks"
)

type deploySvcMocks struct {
	mockWs                 *mocks.MockwsSvcDirReader
	mockimageBuilderPusher *mocks.MockimageBuilderPusher
}

func TestSvcDeployOpts_Validate(t *testing.T) {
	testCases := map[string]struct {
		inAppName string
		inEnvName string
		inSvcName string

		mockWs    func(m *mocks.MockwsSvcDirReader)
		mockStore func(m *mocks.Mockstore)

		wantedError error
	}{
		"no existing applications": {
			mockWs:    func(m *mocks.MockwsSvcDirReader) {},
			mockStore: func(m *mocks.Mockstore) {},

			wantedError: errNoAppInWorkspace,
		},
		"with workspace error": {
			inAppName: "phonetool",
			inSvcName: "frontend",
			mockWs: func(m *mocks.MockwsSvcDirReader) {
				m.EXPECT().ServiceNames().Return(nil, errors.New("some error"))
			},
			mockStore: func(m *mocks.Mockstore) {},

			wantedError: errors.New("list services in the workspace: some error"),
		},
		"with service not in workspace": {
			inAppName: "phonetool",
			inSvcName: "frontend",
			mockWs: func(m *mocks.MockwsSvcDirReader) {
				m.EXPECT().ServiceNames().Return([]string{}, nil)
			},
			mockStore: func(m *mocks.Mockstore) {},

			wantedError: errors.New("service frontend not found in the workspace"),
		},
		"with unknown environment": {
			inAppName: "phonetool",
			inEnvName: "test",
			mockWs:    func(m *mocks.MockwsSvcDirReader) {},
			mockStore: func(m *mocks.Mockstore) {
				m.EXPECT().GetEnvironment("phonetool", "test").
					Return(nil, errors.New("unknown env"))
			},

			wantedError: errors.New("get environment test configuration: unknown env"),
		},
		"successful validation": {
			inAppName: "phonetool",
			inSvcName: "frontend",
			inEnvName: "test",
			mockWs: func(m *mocks.MockwsSvcDirReader) {
				m.EXPECT().ServiceNames().Return([]string{"frontend"}, nil)
			},
			mockStore: func(m *mocks.Mockstore) {
				m.EXPECT().GetEnvironment("phonetool", "test").
					Return(&config.Environment{Name: "test"}, nil)
			},
		},
	}

	for name, tc := range testCases {
		t.Run(name, func(t *testing.T) {
			// GIVEN
			ctrl := gomock.NewController(t)
			defer ctrl.Finish()

			mockWs := mocks.NewMockwsSvcDirReader(ctrl)
			mockStore := mocks.NewMockstore(ctrl)
			tc.mockWs(mockWs)
			tc.mockStore(mockStore)
			opts := deploySvcOpts{
				deployWkldVars: deployWkldVars{
					appName: tc.inAppName,
					name:    tc.inSvcName,
					envName: tc.inEnvName,
				},
				ws:    mockWs,
				store: mockStore,
			}

			// WHEN
			err := opts.Validate()

			// THEN
			if tc.wantedError != nil {
				require.EqualError(t, err, tc.wantedError.Error())
			} else {
				require.NoError(t, err)
			}
		})
	}
}

func TestSvcDeployOpts_Ask(t *testing.T) {
	testCases := map[string]struct {
		inAppName  string
		inEnvName  string
		inSvcName  string
		inImageTag string

		wantedCalls func(m *mocks.MockwsSelector)

		wantedSvcName  string
		wantedEnvName  string
		wantedImageTag string
		wantedError    error
	}{
		"prompts for environment name and service names": {
			inAppName:  "phonetool",
			inImageTag: "latest",
			wantedCalls: func(m *mocks.MockwsSelector) {
				m.EXPECT().Service("Select a service in your workspace", "").Return("frontend", nil)
				m.EXPECT().Environment("Select an environment", "", "phonetool").Return("prod-iad", nil)
			},

			wantedSvcName:  "frontend",
			wantedEnvName:  "prod-iad",
			wantedImageTag: "latest",
		},
		"don't call selector if flags are provided": {
			inAppName:  "phonetool",
			inEnvName:  "prod-iad",
			inSvcName:  "frontend",
			inImageTag: "latest",
			wantedCalls: func(m *mocks.MockwsSelector) {
				m.EXPECT().Service(gomock.Any(), gomock.Any()).Times(0)
				m.EXPECT().Environment(gomock.Any(), gomock.Any(), gomock.Any()).Times(0)
			},

			wantedSvcName:  "frontend",
			wantedEnvName:  "prod-iad",
			wantedImageTag: "latest",
		},
	}

	for name, tc := range testCases {
		t.Run(name, func(t *testing.T) {
			// GIVEN
			ctrl := gomock.NewController(t)
			defer ctrl.Finish()
			mockSel := mocks.NewMockwsSelector(ctrl)

			tc.wantedCalls(mockSel)
			opts := deploySvcOpts{
				deployWkldVars: deployWkldVars{
					appName:  tc.inAppName,
					name:     tc.inSvcName,
					envName:  tc.inEnvName,
					imageTag: tc.inImageTag,
				},
				sel: mockSel,
			}

			// WHEN
			err := opts.Ask()

			// THEN
			if tc.wantedError == nil {
				require.NoError(t, err)
				require.Equal(t, tc.wantedSvcName, opts.name)
				require.Equal(t, tc.wantedEnvName, opts.envName)
				require.Equal(t, tc.wantedImageTag, opts.imageTag)
			} else {
				require.EqualError(t, err, tc.wantedError.Error())
			}
		})
	}
}

func TestSvcDeployOpts_configureContainerImage(t *testing.T) {
	mockError := errors.New("mockError")
	mockManifest := []byte(`name: serviceA
type: 'Load Balanced Web Service'
image:
  build:
    dockerfile: path/to/Dockerfile
    context: path
`)
	mockMftNoBuild := []byte(`name: serviceA
type: 'Load Balanced Web Service'
image:
  location: foo/bar
`)
	mockMftBuildString := []byte(`name: serviceA
type: 'Load Balanced Web Service'
image:
  build: path/to/Dockerfile
`)
	mockMftNoContext := []byte(`name: serviceA
type: 'Load Balanced Web Service'
image:
  build:
    dockerfile: path/to/Dockerfile`)

	tests := map[string]struct {
		inputSvc   string
		setupMocks func(mocks deploySvcMocks)

		wantErr      error
		wantedDigest string
	}{
		"should return error if ws ReadFile returns error": {
			inputSvc: "serviceA",
			setupMocks: func(m deploySvcMocks) {
				gomock.InOrder(
					m.mockWs.EXPECT().ReadServiceManifest("serviceA").Return(nil, mockError),
				)
			},
			wantErr: fmt.Errorf("read service %s manifest file: %w", "serviceA", mockError),
		},
		"should return error if workspace methods fail": {
			inputSvc: "serviceA",
			setupMocks: func(m deploySvcMocks) {
				gomock.InOrder(
					m.mockWs.EXPECT().ReadServiceManifest(gomock.Any()).Return(mockManifest, nil),
					m.mockWs.EXPECT().CopilotDirPath().Return("", mockError),
				)
			},
			wantErr: fmt.Errorf("get copilot directory: %w", mockError),
		},
		"success without building and pushing": {
			inputSvc: "serviceA",
			setupMocks: func(m deploySvcMocks) {
				gomock.InOrder(
					m.mockWs.EXPECT().ReadServiceManifest("serviceA").Return(mockMftNoBuild, nil),
					m.mockWs.EXPECT().CopilotDirPath().Times(0),
					m.mockimageBuilderPusher.EXPECT().BuildAndPush(gomock.Any(), gomock.Any()).Times(0),
				)
			},
		},
		"should return error if fail to build and push": {
			inputSvc: "serviceA",
			setupMocks: func(m deploySvcMocks) {
				gomock.InOrder(
					m.mockWs.EXPECT().ReadServiceManifest("serviceA").Return(mockManifest, nil),
					m.mockWs.EXPECT().CopilotDirPath().Return("/ws/root/copilot", nil),
					m.mockimageBuilderPusher.EXPECT().BuildAndPush(gomock.Any(), gomock.Any()).Return("", mockError),
				)
			},
			wantErr: fmt.Errorf("build and push image: mockError"),
		},
		"success": {
			inputSvc: "serviceA",
			setupMocks: func(m deploySvcMocks) {
				gomock.InOrder(
					m.mockWs.EXPECT().ReadServiceManifest("serviceA").Return(mockManifest, nil),
					m.mockWs.EXPECT().CopilotDirPath().Return("/ws/root/copilot", nil),
					m.mockimageBuilderPusher.EXPECT().BuildAndPush(gomock.Any(), &exec.BuildArguments{
						Dockerfile: filepath.Join("/ws", "root", "path", "to", "Dockerfile"),
						Context:    filepath.Join("/ws", "root", "path"),
					}).Return("sha256:741d3e95eefa2c3b594f970a938ed6e497b50b3541a5fdc28af3ad8959e76b49", nil),
				)
			},
			wantedDigest: "sha256:741d3e95eefa2c3b594f970a938ed6e497b50b3541a5fdc28af3ad8959e76b49",
		},
		"using simple buildstring (backwards compatible)": {
			inputSvc: "serviceA",
			setupMocks: func(m deploySvcMocks) {
				gomock.InOrder(
					m.mockWs.EXPECT().ReadServiceManifest("serviceA").Return(mockMftBuildString, nil),
					m.mockWs.EXPECT().CopilotDirPath().Return("/ws/root/copilot", nil),
					m.mockimageBuilderPusher.EXPECT().BuildAndPush(gomock.Any(), &exec.BuildArguments{
						Dockerfile: filepath.Join("/ws", "root", "path", "to", "Dockerfile"),
						Context:    filepath.Join("/ws", "root", "path", "to"),
					}).Return("sha256:741d3e95eefa2c3b594f970a938ed6e497b50b3541a5fdc28af3ad8959e76b49", nil),
				)
			},
			wantedDigest: "sha256:741d3e95eefa2c3b594f970a938ed6e497b50b3541a5fdc28af3ad8959e76b49",
		},
		"without context field in overrides": {
			inputSvc: "serviceA",
			setupMocks: func(m deploySvcMocks) {
				gomock.InOrder(
					m.mockWs.EXPECT().ReadServiceManifest("serviceA").Return(mockMftNoContext, nil),
					m.mockWs.EXPECT().CopilotDirPath().Return("/ws/root/copilot", nil),
					m.mockimageBuilderPusher.EXPECT().BuildAndPush(gomock.Any(), &exec.BuildArguments{
						Dockerfile: filepath.Join("/ws", "root", "path", "to", "Dockerfile"),
						Context:    filepath.Join("/ws", "root", "path", "to"),
					}).Return("sha256:741d3e95eefa2c3b594f970a938ed6e497b50b3541a5fdc28af3ad8959e76b49", nil),
				)
			},
			wantedDigest: "sha256:741d3e95eefa2c3b594f970a938ed6e497b50b3541a5fdc28af3ad8959e76b49",
		},
	}

	for name, test := range tests {
		t.Run(name, func(t *testing.T) {
			ctrl := gomock.NewController(t)
			defer ctrl.Finish()

			mockWorkspace := mocks.NewMockwsSvcDirReader(ctrl)
			mockimageBuilderPusher := mocks.NewMockimageBuilderPusher(ctrl)
			mocks := deploySvcMocks{
				mockWs:                 mockWorkspace,
				mockimageBuilderPusher: mockimageBuilderPusher,
			}
			test.setupMocks(mocks)
			opts := deploySvcOpts{
				deployWkldVars: deployWkldVars{
					name: test.inputSvc,
				},
				unmarshal:          manifest.UnmarshalWorkload,
				imageBuilderPusher: mockimageBuilderPusher,
				ws:                 mockWorkspace,
			}

			gotErr := opts.configureContainerImage()

			if test.wantErr != nil {
				require.EqualError(t, gotErr, test.wantErr.Error())
			} else {
				require.NoError(t, gotErr)
				require.Equal(t, test.wantedDigest, opts.imageDigest)
			}
		})
	}
}

func TestSvcDeployOpts_pushAddonsTemplateToS3Bucket(t *testing.T) {
	mockError := errors.New("some error")
	tests := map[string]struct {
		inputSvc      string
		inEnvironment *config.Environment
		inApp         *config.Application

		mockAppResourcesGetter func(m *mocks.MockappResourcesGetter)
		mockS3Svc              func(m *mocks.MockartifactUploader)
		mockAddons             func(m *mocks.Mocktemplater)

		wantPath string
		wantErr  error
	}{
		"should push addons template to S3 bucket": {
			inputSvc: "mockSvc",
			inEnvironment: &config.Environment{
				Name:   "mockEnv",
				Region: "us-west-2",
			},
			inApp: &config.Application{
				Name: "mockApp",
			},
			mockAppResourcesGetter: func(m *mocks.MockappResourcesGetter) {
				m.EXPECT().GetAppResourcesByRegion(&config.Application{
					Name: "mockApp",
				}, "us-west-2").Return(&stack.AppRegionalResources{
					S3Bucket: "mockBucket",
				}, nil)
			},
			mockAddons: func(m *mocks.Mocktemplater) {
				m.EXPECT().Template().Return("some data", nil)
			},
			mockS3Svc: func(m *mocks.MockartifactUploader) {
				m.EXPECT().PutArtifact("mockBucket", "mockSvc.addons.stack.yml", gomock.Any()).Return("https://mockS3DomainName/mockPath", nil)
			},

			wantErr:  nil,
			wantPath: "https://mockS3DomainName/mockPath",
		},
		"should return error if fail to get app resources": {
			inputSvc: "mockSvc",
			inEnvironment: &config.Environment{
				Name:   "mockEnv",
				Region: "us-west-2",
			},
			inApp: &config.Application{
				Name: "mockApp",
			},
			mockAppResourcesGetter: func(m *mocks.MockappResourcesGetter) {
				m.EXPECT().GetAppResourcesByRegion(&config.Application{
					Name: "mockApp",
				}, "us-west-2").Return(nil, mockError)
			},
			mockAddons: func(m *mocks.Mocktemplater) {
				m.EXPECT().Template().Return("some data", nil)
			},
			mockS3Svc: func(m *mocks.MockartifactUploader) {},

			wantErr: fmt.Errorf("get app resources: some error"),
		},
		"should return error if fail to upload to S3 bucket": {
			inputSvc: "mockSvc",
			inEnvironment: &config.Environment{
				Name:   "mockEnv",
				Region: "us-west-2",
			},
			inApp: &config.Application{
				Name: "mockApp",
			},

			mockAppResourcesGetter: func(m *mocks.MockappResourcesGetter) {
				m.EXPECT().GetAppResourcesByRegion(&config.Application{
					Name: "mockApp",
				}, "us-west-2").Return(&stack.AppRegionalResources{
					S3Bucket: "mockBucket",
				}, nil)
			},
			mockAddons: func(m *mocks.Mocktemplater) {
				m.EXPECT().Template().Return("some data", nil)
			},
			mockS3Svc: func(m *mocks.MockartifactUploader) {
				m.EXPECT().PutArtifact("mockBucket", "mockSvc.addons.stack.yml", gomock.Any()).Return("", mockError)
			},

			wantErr: fmt.Errorf("put addons artifact to bucket mockBucket: some error"),
		},
		"should return empty url if the service doesn't have any addons": {
			inputSvc: "mockSvc",
			mockAddons: func(m *mocks.Mocktemplater) {
				m.EXPECT().Template().Return("", &addon.ErrAddonsNotFound{
					WlName: "mockSvc",
				})
			},
			mockAppResourcesGetter: func(m *mocks.MockappResourcesGetter) {
				m.EXPECT().GetAppResourcesByRegion(gomock.Any(), gomock.Any()).Times(0)
			},
			mockS3Svc: func(m *mocks.MockartifactUploader) {
				m.EXPECT().PutArtifact(gomock.Any(), gomock.Any(), gomock.Any()).Times(0)
			},
			wantPath: "",
		},
		"should fail if addons cannot be retrieved from workspace": {
			inputSvc: "mockSvc",
			mockAddons: func(m *mocks.Mocktemplater) {
				m.EXPECT().Template().Return("", mockError)
			},
			mockAppResourcesGetter: func(m *mocks.MockappResourcesGetter) {
				m.EXPECT().GetAppResourcesByRegion(gomock.Any(), gomock.Any()).Times(0)
			},
			mockS3Svc: func(m *mocks.MockartifactUploader) {
				m.EXPECT().PutArtifact(gomock.Any(), gomock.Any(), gomock.Any()).Times(0)
			},
			wantErr: fmt.Errorf("retrieve addons template: %w", mockError),
		},
	}

	for name, tc := range tests {
		t.Run(name, func(t *testing.T) {
			ctrl := gomock.NewController(t)
			defer ctrl.Finish()

			mockAppSvc := mocks.NewMockstore(ctrl)
			mockAppResourcesGetter := mocks.NewMockappResourcesGetter(ctrl)
			mockS3Svc := mocks.NewMockartifactUploader(ctrl)
			mockAddons := mocks.NewMocktemplater(ctrl)
			tc.mockAppResourcesGetter(mockAppResourcesGetter)
			tc.mockS3Svc(mockS3Svc)
			tc.mockAddons(mockAddons)

			opts := deploySvcOpts{
				deployWkldVars: deployWkldVars{
					name: tc.inputSvc,
				},
				store:             mockAppSvc,
				appCFN:            mockAppResourcesGetter,
				addons:            mockAddons,
				s3:                mockS3Svc,
				targetEnvironment: tc.inEnvironment,
				targetApp:         tc.inApp,
			}

			gotPath, gotErr := opts.pushAddonsTemplateToS3Bucket()

			if gotErr != nil {
				require.EqualError(t, gotErr, tc.wantErr.Error())
			} else {
				require.Equal(t, tc.wantPath, gotPath)
			}
		})
	}
}

func TestSvcDeployOpts_stackConfiguration(t *testing.T) {
	mockError := errors.New("some error")
	const (
		mockAppName   = "mockApp"
		mockEnvName   = "mockEnv"
		mockSvcName   = "mockSvc"
		mockAddonsURL = "mockAddonsURL"
	)
	tests := map[string]struct {
		inAlias        string
		inApp          *config.Application
		inEnvironment  *config.Environment
		inBuildRequire bool

		mockWorkspace          func(m *mocks.MockwsSvcDirReader)
		mockAppResourcesGetter func(m *mocks.MockappResourcesGetter)
		mockAppVersionGetter   func(m *mocks.MockversionGetter)
		mockEndpointGetter     func(m *mocks.MockendpointGetter)

		wantErr error
	}{
		"fail to read service manifest": {
			mockWorkspace: func(m *mocks.MockwsSvcDirReader) {
				m.EXPECT().ReadServiceManifest(mockSvcName).Return(nil, mockError)
			},
			mockAppResourcesGetter: func(m *mocks.MockappResourcesGetter) {},
			mockAppVersionGetter:   func(m *mocks.MockversionGetter) {},
			mockEndpointGetter:     func(m *mocks.MockendpointGetter) {},
			wantErr:                fmt.Errorf("read service %s manifest file: %w", mockSvcName, mockError),
		},
		"fail to get app resources": {
			inBuildRequire: true,
			inEnvironment: &config.Environment{
				Name:   mockEnvName,
				Region: "us-west-2",
			},
			inApp: &config.Application{
				Name: mockAppName,
			},
			mockWorkspace: func(m *mocks.MockwsSvcDirReader) {
				m.EXPECT().ReadServiceManifest(mockSvcName).Return([]byte{}, nil)
			},
			mockAppResourcesGetter: func(m *mocks.MockappResourcesGetter) {
				m.EXPECT().GetAppResourcesByRegion(&config.Application{
					Name: mockAppName,
				}, "us-west-2").Return(nil, mockError)
			},
			mockEndpointGetter: func(m *mocks.MockendpointGetter) {
				m.EXPECT().ServiceDiscoveryEndpoint().Return("mockApp.local", nil)
			},
			mockAppVersionGetter: func(m *mocks.MockversionGetter) {},
			wantErr:              fmt.Errorf("get application %s resources from region us-west-2: %w", mockAppName, mockError),
		},
		"cannot to find ECR repo": {
			inBuildRequire: true,
			inEnvironment: &config.Environment{
				Name:   mockEnvName,
				Region: "us-west-2",
			},
			inApp: &config.Application{
				Name:      mockAppName,
				AccountID: "1234567890",
			},
			mockWorkspace: func(m *mocks.MockwsSvcDirReader) {
				m.EXPECT().ReadServiceManifest(mockSvcName).Return([]byte{}, nil)
			},
			mockAppResourcesGetter: func(m *mocks.MockappResourcesGetter) {
				m.EXPECT().GetAppResourcesByRegion(&config.Application{
					Name:      mockAppName,
					AccountID: "1234567890",
				}, "us-west-2").Return(&stack.AppRegionalResources{
					RepositoryURLs: map[string]string{},
				}, nil)
			},
			mockEndpointGetter: func(m *mocks.MockendpointGetter) {
				m.EXPECT().ServiceDiscoveryEndpoint().Return("mockApp.local", nil)
			},
			mockAppVersionGetter: func(m *mocks.MockversionGetter) {},
			wantErr:              fmt.Errorf("ECR repository not found for service mockSvc in region us-west-2 and account 1234567890"),
		},
		"fail to get app version": {
			inAlias: "mockAlias",
			inEnvironment: &config.Environment{
				Name:   mockEnvName,
				Region: "us-west-2",
			},
			inApp: &config.Application{
				Name:   mockAppName,
				Domain: "mockDomain",
			},
			mockWorkspace: func(m *mocks.MockwsSvcDirReader) {
				m.EXPECT().ReadServiceManifest(mockSvcName).Return([]byte{}, nil)
			},
			mockAppResourcesGetter: func(m *mocks.MockappResourcesGetter) {},
			mockAppVersionGetter: func(m *mocks.MockversionGetter) {
				m.EXPECT().Version().Return("", mockError)
			},
			mockEndpointGetter: func(m *mocks.MockendpointGetter) {
				m.EXPECT().ServiceDiscoveryEndpoint().Return("mockApp.local", nil)
			},
			wantErr: fmt.Errorf("get version for app %s: %w", mockAppName, mockError),
		},
		"fail to enable https alias because of incompatible app version": {
			inAlias: "mockAlias",
			inEnvironment: &config.Environment{
				Name:   mockEnvName,
				Region: "us-west-2",
			},
			inApp: &config.Application{
				Name:   mockAppName,
				Domain: "mockDomain",
			},
			mockWorkspace: func(m *mocks.MockwsSvcDirReader) {
				m.EXPECT().ReadServiceManifest(mockSvcName).Return([]byte{}, nil)
			},
			mockAppResourcesGetter: func(m *mocks.MockappResourcesGetter) {},
			mockAppVersionGetter: func(m *mocks.MockversionGetter) {
				m.EXPECT().Version().Return("v0.0.0", nil)
			},
			mockEndpointGetter: func(m *mocks.MockendpointGetter) {
				m.EXPECT().ServiceDiscoveryEndpoint().Return("mockApp.local", nil)
			},
			wantErr: fmt.Errorf("alias is not compatible with application versions below %s", deploy.AliasLeastAppTemplateVersion),
		},
		"fail to enable https alias because of invalid alias": {
			inAlias: "v1.v2.mockDomain",
			inEnvironment: &config.Environment{
				Name:   mockEnvName,
				Region: "us-west-2",
			},
			inApp: &config.Application{
				Name:   mockAppName,
				Domain: "mockDomain",
			},
			mockWorkspace: func(m *mocks.MockwsSvcDirReader) {
				m.EXPECT().ReadServiceManifest(mockSvcName).Return([]byte{}, nil)
			},
			mockAppResourcesGetter: func(m *mocks.MockappResourcesGetter) {},
			mockAppVersionGetter: func(m *mocks.MockversionGetter) {
				m.EXPECT().Version().Return("v1.0.0", nil)
			},
			mockEndpointGetter: func(m *mocks.MockendpointGetter) {
				m.EXPECT().ServiceDiscoveryEndpoint().Return("mockApp.local", nil)
			},
			wantErr: fmt.Errorf("alias is not supported in hosted zones not managed by Copilot"),
		},
		"success": {
			inAlias: "v1.mockDomain",
			inEnvironment: &config.Environment{
				Name:   mockEnvName,
				Region: "us-west-2",
			},
			inApp: &config.Application{
				Name:   mockAppName,
				Domain: "mockDomain",
			},
			mockWorkspace: func(m *mocks.MockwsSvcDirReader) {
				m.EXPECT().ReadServiceManifest(mockSvcName).Return([]byte{}, nil)
			},
			mockAppResourcesGetter: func(m *mocks.MockappResourcesGetter) {},
			mockAppVersionGetter: func(m *mocks.MockversionGetter) {
				m.EXPECT().Version().Return("v1.0.0", nil)
			},
			mockEndpointGetter: func(m *mocks.MockendpointGetter) {
				m.EXPECT().ServiceDiscoveryEndpoint().Return("mockApp.local", nil)
			},
		},
	}

	for name, tc := range tests {
		t.Run(name, func(t *testing.T) {
			ctrl := gomock.NewController(t)
			defer ctrl.Finish()

			mockWorkspace := mocks.NewMockwsSvcDirReader(ctrl)
			mockAppResourcesGetter := mocks.NewMockappResourcesGetter(ctrl)
			mockAppVersionGetter := mocks.NewMockversionGetter(ctrl)
			mockEndpointGetter := mocks.NewMockendpointGetter(ctrl)
			tc.mockWorkspace(mockWorkspace)
			tc.mockAppResourcesGetter(mockAppResourcesGetter)
			tc.mockAppVersionGetter(mockAppVersionGetter)
			tc.mockEndpointGetter(mockEndpointGetter)

			opts := deploySvcOpts{
				deployWkldVars: deployWkldVars{
					name:    mockSvcName,
					appName: mockAppName,
					envName: mockEnvName,
				},
<<<<<<< HEAD
				ws:                mockWorkspace,
				buildRequired:     tc.inBuildRequire,
				appCFN:            mockAppResourcesGetter,
				appVersionGetter:  mockAppVersionGetter,
				endpointGetter:    mockEndpointGetter,
=======
				ws:            mockWorkspace,
				buildRequired: tc.inBuildRequire,
				appCFN:        mockAppResourcesGetter,
				newAppVersionGetter: func(s string) (versionGetter, error) {
					return mockAppVersionGetter, nil
				},
>>>>>>> bb688026
				targetApp:         tc.inApp,
				targetEnvironment: tc.inEnvironment,
				unmarshal: func(b []byte) (manifest.WorkloadManifest, error) {
					return &manifest.LoadBalancedWebService{
						Workload: manifest.Workload{
							Name: aws.String(mockSvcName),
						},
						LoadBalancedWebServiceConfig: manifest.LoadBalancedWebServiceConfig{
							RoutingRule: manifest.RoutingRule{
								Alias: aws.String(tc.inAlias),
							},
						},
					}, nil
				},
			}

			_, gotErr := opts.stackConfiguration(mockAddonsURL)

			if tc.wantErr != nil {
				require.EqualError(t, gotErr, tc.wantErr.Error())
			} else {
				require.NoError(t, gotErr)
			}
		})
	}
}<|MERGE_RESOLUTION|>--- conflicted
+++ resolved
@@ -689,20 +689,13 @@
 					appName: mockAppName,
 					envName: mockEnvName,
 				},
-<<<<<<< HEAD
-				ws:                mockWorkspace,
-				buildRequired:     tc.inBuildRequire,
-				appCFN:            mockAppResourcesGetter,
-				appVersionGetter:  mockAppVersionGetter,
-				endpointGetter:    mockEndpointGetter,
-=======
 				ws:            mockWorkspace,
 				buildRequired: tc.inBuildRequire,
 				appCFN:        mockAppResourcesGetter,
 				newAppVersionGetter: func(s string) (versionGetter, error) {
 					return mockAppVersionGetter, nil
 				},
->>>>>>> bb688026
+				endpointGetter:    mockEndpointGetter,
 				targetApp:         tc.inApp,
 				targetEnvironment: tc.inEnvironment,
 				unmarshal: func(b []byte) (manifest.WorkloadManifest, error) {
