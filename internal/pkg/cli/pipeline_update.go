--- conflicted
+++ resolved
@@ -239,37 +239,9 @@
 	}
 	o.pipelineName = pipeline.Name
 
-<<<<<<< HEAD
-	var source interface{}
-	switch pipeline.Source.ProviderName {
-	case ghProviderName:
-		source = &deploy.GitHubSource{
-			ProviderName:                ghProviderName,
-			Branch:                      (pipeline.Source.Properties["branch"]).(string),
-			RepositoryURL:               (pipeline.Source.Properties["repository"]).(string),
-			PersonalAccessTokenSecretID: (pipeline.Source.Properties["access_token_secret"]).(string),
-		}
-	case ccProviderName:
-		source = &deploy.CodeCommitSource{
-			ProviderName:  ccProviderName,
-			Branch:        (pipeline.Source.Properties["branch"]).(string),
-			RepositoryURL: (pipeline.Source.Properties["repository"]).(string),
-		}
-	case bbProviderName:
-		source = &deploy.BitbucketSource{
-			ProviderName:  bbProviderName,
-			Branch:        (pipeline.Source.Properties["branch"]).(string),
-			RepositoryURL: (pipeline.Source.Properties["repository"]).(string),
-			ConnectionARN: (pipeline.Source.Properties["connection_ARN"]).(string),
-		}
-		o.shouldPromptUpdateConnection = true
-	default:
-		return fmt.Errorf("invalid repo source provider: %s", pipeline.Source.ProviderName)
-=======
 	source, bool, err := deploy.PipelineSourceFromManifest(pipeline.Source)
 	if err != nil {
 		return fmt.Errorf("read source from manifest: %w", err)
->>>>>>> 394cc1ba
 	}
 	o.shouldPromptUpdateConnection = bool
 
