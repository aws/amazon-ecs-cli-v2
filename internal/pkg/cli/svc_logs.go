--- conflicted
+++ resolved
@@ -95,9 +95,6 @@
 		if err != nil {
 			return err
 		}
-<<<<<<< HEAD
-		opts.logsSvc = logging.NewServiceClient(sess, opts.appName, opts.envName, opts.name)
-=======
 		opts.logsSvc, err = logging.NewServiceClient(&logging.NewServiceLogsConfig{
 			App:         opts.appName,
 			Env:         opts.envName,
@@ -111,7 +108,6 @@
 		if err != nil {
 			return err
 		}
->>>>>>> 3714eb5e
 		return nil
 	}
 	return opts, nil
