// Copyright Amazon.com Inc. or its affiliates. All Rights Reserved.
// SPDX-License-Identifier: Apache-2.0

package cli

import (
	"errors"
	"fmt"
<<<<<<< HEAD
	"path/filepath"
=======
	"github.com/aws/copilot-cli/internal/pkg/repository"
>>>>>>> ba02b02d
	"strings"

	addon "github.com/aws/copilot-cli/internal/pkg/addon"
	awscloudformation "github.com/aws/copilot-cli/internal/pkg/aws/cloudformation"
	"github.com/aws/copilot-cli/internal/pkg/aws/ecr"
	"github.com/aws/copilot-cli/internal/pkg/aws/s3"
	"github.com/aws/copilot-cli/internal/pkg/aws/session"
	"github.com/aws/copilot-cli/internal/pkg/aws/tags"
	"github.com/aws/copilot-cli/internal/pkg/config"
	"github.com/aws/copilot-cli/internal/pkg/deploy/cloudformation"
	"github.com/aws/copilot-cli/internal/pkg/deploy/cloudformation/stack"
	"github.com/aws/copilot-cli/internal/pkg/describe"
	"github.com/aws/copilot-cli/internal/pkg/docker"
	"github.com/aws/copilot-cli/internal/pkg/manifest"
	"github.com/aws/copilot-cli/internal/pkg/term/color"
	"github.com/aws/copilot-cli/internal/pkg/term/command"
	"github.com/aws/copilot-cli/internal/pkg/term/log"
	termprogress "github.com/aws/copilot-cli/internal/pkg/term/progress"
	"github.com/aws/copilot-cli/internal/pkg/term/selector"
	"github.com/aws/copilot-cli/internal/pkg/workspace"
	"github.com/spf13/cobra"
)

const (
	inputImageTagPrompt = "Input an image tag value:"
)

var (
	errNoLocalManifestsFound = errors.New("no manifest files found")
)

type deploySvcVars struct {
	*GlobalOpts
	Name         string
	EnvName      string
	ImageTag     string
	ResourceTags map[string]string
}

type deploySvcOpts struct {
	deploySvcVars

<<<<<<< HEAD
	store        store
	ws           wsSvcDirReader
	ecr          ecrService
	docker       dockerService
	unmarshal    func(in []byte) (interface{}, error)
	s3           artifactUploader
	cmd          runner
	addons       templater
	appCFN       appResourcesGetter
	svcCFN       cloudformation.CloudFormation
	sessProvider sessionProvider
=======
	store              store
	ws                 wsSvcReader
	imageBuilderPusher imageBuilderPusher
	s3                 artifactUploader
	cmd                runner
	addons             templater
	appCFN             appResourcesGetter
	svcCFN             cloudformation.CloudFormation
	sessProvider       sessionProvider
>>>>>>> ba02b02d

	spinner progress
	sel     wsSelector

	// cached variables
	targetApp         *config.Application
	targetEnvironment *config.Environment
	targetSvc         *config.Service
}

func newSvcDeployOpts(vars deploySvcVars) (*deploySvcOpts, error) {
	store, err := config.NewStore()
	if err != nil {
		return nil, fmt.Errorf("new config store: %w", err)
	}

	ws, err := workspace.New()
	if err != nil {
		return nil, fmt.Errorf("new workspace: %w", err)
	}
	return &deploySvcOpts{
		deploySvcVars: vars,

		store:        store,
		ws:           ws,
		unmarshal:    manifest.UnmarshalService,
		spinner:      termprogress.NewSpinner(),
		sel:          selector.NewWorkspaceSelect(vars.prompt, store, ws),
		cmd:          command.New(),
		sessProvider: session.NewProvider(),
	}, nil
}

// Validate returns an error if the user inputs are invalid.
func (o *deploySvcOpts) Validate() error {
	if o.AppName() == "" {
		return errNoAppInWorkspace
	}
	if o.Name != "" {
		if err := o.validateSvcName(); err != nil {
			return err
		}
	}
	if o.EnvName != "" {
		if err := o.validateEnvName(); err != nil {
			return err
		}
	}
	return nil
}

// Ask prompts the user for any required fields that are not provided.
func (o *deploySvcOpts) Ask() error {
	if err := o.askSvcName(); err != nil {
		return err
	}
	if err := o.askEnvName(); err != nil {
		return err
	}
	if err := o.askImageTag(); err != nil {
		return err
	}
	return nil
}

// Execute builds and pushes the container image for the service,
func (o *deploySvcOpts) Execute() error {
	env, err := o.targetEnv()
	if err != nil {
		return err
	}
	o.targetEnvironment = env

	app, err := o.store.GetApplication(o.AppName())
	if err != nil {
		return err
	}
	o.targetApp = app

	svc, err := o.store.GetService(o.AppName(), o.Name)
	if err != nil {
		return fmt.Errorf("get service configuration: %w", err)
	}
	o.targetSvc = svc

	if err := o.configureClients(); err != nil {
		return err
	}

	if err := o.pushToECRRepo(); err != nil {
		return err
	}

	// TODO: delete addons template from S3 bucket when deleting the environment.
	addonsURL, err := o.pushAddonsTemplateToS3Bucket()
	if err != nil {
		return err
	}

	if err := o.deploySvc(addonsURL); err != nil {
		return err
	}

	return o.showAppURI()
}

// RecommendedActions returns follow-up actions the user can take after successfully executing the command.
func (o *deploySvcOpts) RecommendedActions() []string {
	return nil
}

func (o *deploySvcOpts) validateSvcName() error {
	names, err := o.ws.ServiceNames()
	if err != nil {
		return fmt.Errorf("list services in the workspace: %w", err)
	}
	for _, name := range names {
		if o.Name == name {
			return nil
		}
	}
	return fmt.Errorf("service %s not found in the workspace", color.HighlightUserInput(o.Name))
}

func (o *deploySvcOpts) validateEnvName() error {
	if _, err := o.targetEnv(); err != nil {
		return err
	}
	return nil
}

func (o *deploySvcOpts) targetEnv() (*config.Environment, error) {
	env, err := o.store.GetEnvironment(o.AppName(), o.EnvName)
	if err != nil {
		return nil, fmt.Errorf("get environment %s configuration: %w", o.EnvName, err)
	}
	return env, nil
}

func (o *deploySvcOpts) askSvcName() error {
	if o.Name != "" {
		return nil
	}

	name, err := o.sel.Service("Select a service in your workspace", "")
	if err != nil {
		return fmt.Errorf("select service: %w", err)
	}
	o.Name = name
	return nil
}

func (o *deploySvcOpts) askEnvName() error {
	if o.EnvName != "" {
		return nil
	}

	name, err := o.sel.Environment("Select an environment", "", o.AppName())
	if err != nil {
		return fmt.Errorf("select environment: %w", err)
	}
	o.EnvName = name
	return nil
}

func (o *deploySvcOpts) askImageTag() error {
	if o.ImageTag != "" {
		return nil
	}

	tag, err := getVersionTag(o.cmd)

	if err == nil {
		o.ImageTag = tag

		return nil
	}

	log.Warningln("Failed to default tag, are you in a git repository?")

	userInputTag, err := o.prompt.Get(inputImageTagPrompt, "", nil /*no validation*/)
	if err != nil {
		return fmt.Errorf("prompt for image tag: %w", err)
	}
	o.ImageTag = userInputTag
	return nil
}

func (o *deploySvcOpts) configureClients() error {
	defaultSessEnvRegion, err := o.sessProvider.DefaultWithRegion(o.targetEnvironment.Region)
	if err != nil {
		return fmt.Errorf("create ECR session with region %s: %w", o.targetEnvironment.Region, err)
	}

	envSession, err := o.sessProvider.FromRole(o.targetEnvironment.ManagerRoleARN, o.targetEnvironment.Region)
	if err != nil {
		return fmt.Errorf("assuming environment manager role: %w", err)
	}

	// ECR client against tools account profile AND target environment region
	repoName := fmt.Sprintf("%s/%s", o.appName, o.Name)
	registry := ecr.New(defaultSessEnvRegion)
	o.imageBuilderPusher, err = repository.New(repoName, registry)
	if err != nil {
		return fmt.Errorf("initiate image builder pusher: %w", err)
	}

	o.s3 = s3.New(defaultSessEnvRegion)

	// CF client against env account profile AND target environment region
	o.svcCFN = cloudformation.New(envSession)

	addonsSvc, err := addon.New(o.Name)
	if err != nil {
		return fmt.Errorf("initiate addons service: %w", err)
	}
	o.addons = addonsSvc

	// client to retrieve an application's resources created with CloudFormation
	defaultSess, err := o.sessProvider.Default()
	if err != nil {
		return fmt.Errorf("create default session: %w", err)
	}
	o.appCFN = cloudformation.New(defaultSess)
	return nil
}

func (o *deploySvcOpts) pushToECRRepo() error {
<<<<<<< HEAD
	repoName := fmt.Sprintf("%s/%s", o.appName, o.Name)

	uri, err := o.ecr.GetRepository(repoName)
	if err != nil {
		return fmt.Errorf("get ECR repository URI: %w", err)
	}

	dockerBuildInput, err := o.getBuildArgs()
=======
	path, err := o.getDockerfilePath()
>>>>>>> ba02b02d
	if err != nil {
		return err
	}

<<<<<<< HEAD
	// Assemble other parameters for build input.
	dockerBuildInput.URI = uri
	dockerBuildInput.ImageTag = o.ImageTag
	if err := o.docker.Build(*dockerBuildInput); err != nil {
		return fmt.Errorf("build Dockerfile at %s with tag %s: %w", dockerBuildInput.Dockerfile, o.ImageTag, err)
=======
	if err := o.imageBuilderPusher.BuildAndPush(docker.New(), path, o.ImageTag); err != nil {
		return fmt.Errorf("build and push image: %w", err)
>>>>>>> ba02b02d
	}

	return nil
}

func (o *deploySvcOpts) getBuildArgs() (*docker.BuildArguments, error) {
	type dfArgs interface {
		Build(rootDirectory string) *docker.BuildArguments
	}

	manifestBytes, err := o.ws.ReadServiceManifest(o.Name)
	if err != nil {
		return nil, fmt.Errorf("read manifest file %s: %w", o.Name, err)
	}
	svc, err := o.unmarshal(manifestBytes)
	if err != nil {
		return nil, fmt.Errorf("unmarshal service %s manifest: %w", o.Name, err)
	}
	mf, ok := svc.(dfArgs)
	if !ok {
		return nil, fmt.Errorf("service %s does not have required method Build()", o.Name)
	}
	copilotDir, err := o.ws.CopilotDirPath()
	if err != nil {
		return nil, fmt.Errorf("get copilot directory: %w", err)
	}
	wsRoot := filepath.Dir(copilotDir)

	return mf.Build(wsRoot), nil
}

// pushAddonsTemplateToS3Bucket generates the addons template for the service and pushes it to S3.
// If the service doesn't have any addons, it returns the empty string and no errors.
// If the service has addons, it returns the URL of the S3 object storing the addons template.
func (o *deploySvcOpts) pushAddonsTemplateToS3Bucket() (string, error) {
	template, err := o.addons.Template()
	if err != nil {
		var notExistErr *addon.ErrDirNotExist
		if errors.As(err, &notExistErr) {
			// addons doesn't exist for service, the url is empty.
			return "", nil
		}
		return "", fmt.Errorf("retrieve addons template: %w", err)
	}
	resources, err := o.appCFN.GetAppResourcesByRegion(o.targetApp, o.targetEnvironment.Region)
	if err != nil {
		return "", fmt.Errorf("get app resources: %w", err)
	}

	reader := strings.NewReader(template)
	url, err := o.s3.PutArtifact(resources.S3Bucket, fmt.Sprintf(config.AddonsCfnTemplateNameFormat, o.Name), reader)
	if err != nil {
		return "", fmt.Errorf("put addons artifact to bucket %s: %w", resources.S3Bucket, err)
	}
	return url, nil
}

func (o *deploySvcOpts) manifest() (interface{}, error) {
	raw, err := o.ws.ReadServiceManifest(o.Name)
	if err != nil {
		return nil, fmt.Errorf("read service %s manifest from workspace: %w", o.Name, err)
	}
	mft, err := o.unmarshal(raw)
	if err != nil {
		return nil, fmt.Errorf("unmarshal service %s manifest: %w", o.Name, err)
	}
	return mft, nil
}

func (o *deploySvcOpts) runtimeConfig(addonsURL string) (*stack.RuntimeConfig, error) {
	resources, err := o.appCFN.GetAppResourcesByRegion(o.targetApp, o.targetEnvironment.Region)
	if err != nil {
		return nil, fmt.Errorf("get application %s resources from region %s: %w", o.targetApp.Name, o.targetEnvironment.Region, err)
	}
	repoURL, ok := resources.RepositoryURLs[o.Name]
	if !ok {
		return nil, &errRepoNotFound{
			svcName:      o.Name,
			envRegion:    o.targetEnvironment.Region,
			appAccountID: o.targetApp.AccountID,
		}
	}
	return &stack.RuntimeConfig{
		ImageRepoURL:      repoURL,
		ImageTag:          o.ImageTag,
		AddonsTemplateURL: addonsURL,
		AdditionalTags:    tags.Merge(o.targetApp.Tags, o.ResourceTags),
	}, nil
}

func (o *deploySvcOpts) stackConfiguration(addonsURL string) (cloudformation.StackConfiguration, error) {
	mft, err := o.manifest()
	if err != nil {
		return nil, err
	}
	rc, err := o.runtimeConfig(addonsURL)
	if err != nil {
		return nil, err
	}
	var conf cloudformation.StackConfiguration
	switch t := mft.(type) {
	case *manifest.LoadBalancedWebService:
		if o.targetApp.RequiresDNSDelegation() {
			conf, err = stack.NewHTTPSLoadBalancedWebService(t, o.targetEnvironment.Name, o.targetEnvironment.App, *rc)
		} else {
			conf, err = stack.NewLoadBalancedWebService(t, o.targetEnvironment.Name, o.targetEnvironment.App, *rc)
		}
	case *manifest.BackendService:
		conf, err = stack.NewBackendService(t, o.targetEnvironment.Name, o.targetEnvironment.App, *rc)
	default:
		return nil, fmt.Errorf("unknown manifest type %T while creating the CloudFormation stack", t)
	}
	if err != nil {
		return nil, fmt.Errorf("create stack configuration: %w", err)
	}
	return conf, nil
}

func (o *deploySvcOpts) deploySvc(addonsURL string) error {
	conf, err := o.stackConfiguration(addonsURL)
	if err != nil {
		return err
	}
	o.spinner.Start(
		fmt.Sprintf("Deploying %s to %s.",
			fmt.Sprintf("%s:%s", color.HighlightUserInput(o.Name), color.HighlightUserInput(o.ImageTag)),
			color.HighlightUserInput(o.targetEnvironment.Name)))

	if err := o.svcCFN.DeployService(conf, awscloudformation.WithRoleARN(o.targetEnvironment.ExecutionRoleARN)); err != nil {
		o.spinner.Stop(log.Serrorf("Failed to deploy service.\n"))
		return fmt.Errorf("deploy service: %w", err)
	}
	o.spinner.Stop("\n")
	return nil
}

func (o *deploySvcOpts) showAppURI() error {
	type identifier interface {
		URI(string) (string, error)
	}

	var svcDescriber identifier
	var err error
	switch o.targetSvc.Type {
	case manifest.LoadBalancedWebServiceType:
		svcDescriber, err = describe.NewWebServiceDescriber(describe.NewWebServiceConfig{
			NewServiceConfig: describe.NewServiceConfig{
				App:         o.AppName(),
				Svc:         o.Name,
				ConfigStore: o.store,
			},
		})
	case manifest.BackendServiceType:
		svcDescriber, err = describe.NewBackendServiceDescriber(describe.NewBackendServiceConfig{
			NewServiceConfig: describe.NewServiceConfig{
				App:         o.AppName(),
				Svc:         o.Name,
				ConfigStore: o.store,
			},
		})
	default:
		err = errors.New("unexpected service type")
	}
	if err != nil {
		return fmt.Errorf("create describer for service type %s: %w", o.targetSvc.Type, err)
	}

	uri, err := svcDescriber.URI(o.targetEnvironment.Name)
	if err != nil {
		return fmt.Errorf("get uri for environment %s: %w", o.targetEnvironment.Name, err)
	}
	switch o.targetSvc.Type {
	case manifest.BackendServiceType:
		log.Successf("Deployed %s, its service discovery endpoint is %s.\n", color.HighlightUserInput(o.Name), color.HighlightResource(uri))
	default:
		log.Successf("Deployed %s, you can access it at %s.\n", color.HighlightUserInput(o.Name), color.HighlightResource(uri))
	}
	return nil
}

// BuildSvcDeployCmd builds the `svc deploy` subcommand.
func BuildSvcDeployCmd() *cobra.Command {
	vars := deploySvcVars{
		GlobalOpts: NewGlobalOpts(),
	}
	cmd := &cobra.Command{
		Use:   "deploy",
		Short: "Deploys a service to an environment.",
		Long:  `Deploys a service to an environment.`,
		Example: `
  Deploys a service named "frontend" to a "test" environment.
  /code $ copilot svc deploy --name frontend --env test
  Deploys a service with additional resource tags.
  /code $ copilot svc deploy --resource-tags source/revision=bb133e7,deployment/initiator=manual`,
		RunE: runCmdE(func(cmd *cobra.Command, args []string) error {
			opts, err := newSvcDeployOpts(vars)
			if err != nil {
				return err
			}
			if err := opts.Validate(); err != nil {
				return err
			}
			if err := opts.Ask(); err != nil {
				return err
			}
			if err := opts.Execute(); err != nil {
				return err
			}
			return nil
		}),
	}
	cmd.Flags().StringVarP(&vars.Name, nameFlag, nameFlagShort, "", svcFlagDescription)
	cmd.Flags().StringVarP(&vars.EnvName, envFlag, envFlagShort, "", envFlagDescription)
	cmd.Flags().StringVar(&vars.ImageTag, imageTagFlag, "", imageTagFlagDescription)
	cmd.Flags().StringToStringVar(&vars.ResourceTags, resourceTagsFlag, nil, resourceTagsFlagDescription)

	return cmd
}<|MERGE_RESOLUTION|>--- conflicted
+++ resolved
@@ -6,12 +6,10 @@
 import (
 	"errors"
 	"fmt"
-<<<<<<< HEAD
 	"path/filepath"
-=======
+	"strings"
+
 	"github.com/aws/copilot-cli/internal/pkg/repository"
->>>>>>> ba02b02d
-	"strings"
 
 	addon "github.com/aws/copilot-cli/internal/pkg/addon"
 	awscloudformation "github.com/aws/copilot-cli/internal/pkg/aws/cloudformation"
@@ -53,29 +51,16 @@
 type deploySvcOpts struct {
 	deploySvcVars
 
-<<<<<<< HEAD
-	store        store
-	ws           wsSvcDirReader
-	ecr          ecrService
-	docker       dockerService
-	unmarshal    func(in []byte) (interface{}, error)
-	s3           artifactUploader
-	cmd          runner
-	addons       templater
-	appCFN       appResourcesGetter
-	svcCFN       cloudformation.CloudFormation
-	sessProvider sessionProvider
-=======
 	store              store
-	ws                 wsSvcReader
+	ws                 wsSvcDirReader
 	imageBuilderPusher imageBuilderPusher
+	unmarshal          func(in []byte) (interface{}, error)
 	s3                 artifactUploader
 	cmd                runner
 	addons             templater
 	appCFN             appResourcesGetter
 	svcCFN             cloudformation.CloudFormation
 	sessProvider       sessionProvider
->>>>>>> ba02b02d
 
 	spinner progress
 	sel     wsSelector
@@ -304,32 +289,13 @@
 }
 
 func (o *deploySvcOpts) pushToECRRepo() error {
-<<<<<<< HEAD
-	repoName := fmt.Sprintf("%s/%s", o.appName, o.Name)
-
-	uri, err := o.ecr.GetRepository(repoName)
-	if err != nil {
-		return fmt.Errorf("get ECR repository URI: %w", err)
-	}
-
 	dockerBuildInput, err := o.getBuildArgs()
-=======
-	path, err := o.getDockerfilePath()
->>>>>>> ba02b02d
-	if err != nil {
-		return err
-	}
-
-<<<<<<< HEAD
-	// Assemble other parameters for build input.
-	dockerBuildInput.URI = uri
-	dockerBuildInput.ImageTag = o.ImageTag
-	if err := o.docker.Build(*dockerBuildInput); err != nil {
-		return fmt.Errorf("build Dockerfile at %s with tag %s: %w", dockerBuildInput.Dockerfile, o.ImageTag, err)
-=======
+	if err != nil {
+		return err
+	}
+
 	if err := o.imageBuilderPusher.BuildAndPush(docker.New(), path, o.ImageTag); err != nil {
 		return fmt.Errorf("build and push image: %w", err)
->>>>>>> ba02b02d
 	}
 
 	return nil
