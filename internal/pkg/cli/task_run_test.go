// Copyright Amazon.com, Inc. or its affiliates. All Rights Reserved.
// SPDX-License-Identifier: Apache-2.0

package cli

import (
	"errors"
	"fmt"
	"path/filepath"
	"testing"

	"github.com/aws/copilot-cli/internal/pkg/deploy"
<<<<<<< HEAD
	"github.com/aws/copilot-cli/internal/pkg/task"
=======
	"github.com/aws/copilot-cli/internal/pkg/docker"
>>>>>>> b78ecf8e
	termprogress "github.com/aws/copilot-cli/internal/pkg/term/progress"

	"github.com/aws/copilot-cli/internal/pkg/cli/mocks"
	"github.com/aws/copilot-cli/internal/pkg/config"
	"github.com/golang/mock/gomock"
	"github.com/spf13/afero"
	"github.com/stretchr/testify/require"
)

type basicOpts struct {
	inCount  int
	inCPU    int
	inMemory int
}

var defaultOpts = basicOpts{
	inCount:  1,
	inCPU:    256,
	inMemory: 512,
}

// NOTE: mock spinner so that it doesn't create log output when testing Execute
type mockSpinner struct{}

func (s *mockSpinner) Start(label string)           {}
func (s *mockSpinner) Stop(label string)            {}
func (s *mockSpinner) Events([]termprogress.TabRow) {}

func TestTaskRunOpts_Validate(t *testing.T) {
	testCases := map[string]struct {
		basicOpts

		inName string

		inImage          string
		inDockerfilePath string

		inTaskRole string

		inEnv            string
		inSubnets        []string
		inSecurityGroups []string

		inEnvVars map[string]string
		inCommand string

		inDefault bool

		appName string

		mockStore      func(m *mocks.Mockstore)
		mockFileSystem func(mockFS afero.Fs)

		wantedError error
	}{
		"valid with no flag": {
			basicOpts:   defaultOpts,
			wantedError: nil,
		},
		"valid with flags image and env": {
			basicOpts: defaultOpts,

			inName: "my-task",

			inImage:    "113459295.dkr.ecr.ap-northeast-1.amazonaws.com/my-app",
			inTaskRole: "exec-role",

			inEnv: "dev",

			inEnvVars: map[string]string{
				"NAME": "my-app",
				"ENV":  "dev",
			},
			inCommand: "echo hello world",

			appName: "my-app",
			mockStore: func(m *mocks.Mockstore) {
				m.EXPECT().GetApplication("my-app").Return(&config.Application{
					Name: "my-app",
				}, nil)

				m.EXPECT().GetEnvironment("my-app", "dev").Return(&config.Environment{
					App:  "my-app",
					Name: "dev",
				}, nil)
			},

			wantedError: nil,
		},
		"valid without flags image and env": {
			basicOpts: defaultOpts,

			inName: "my-task",

			inDockerfilePath: "hello/world/Dockerfile",
			inTaskRole:       "exec-role",

			inSubnets:        []string{"subnet-10d938jds"},
			inSecurityGroups: []string{"sg-0d9sjdk", "sg-d33kds99"},

			inEnvVars: map[string]string{
				"NAME": "pj",
				"ENV":  "dev",
			},
			inCommand: "echo hello world",

			mockFileSystem: func(mockFS afero.Fs) {
				mockFS.MkdirAll("hello/world", 0755)
				afero.WriteFile(mockFS, "hello/world/Dockerfile", []byte("FROM nginx"), 0644)
			},
			wantedError: nil,
		},
		"invalid number of tasks": {
			basicOpts: basicOpts{
				inCount:  -1,
				inCPU:    256,
				inMemory: 512,
			},
			wantedError: errNumNotPositive,
		},
		"invalid number of CPU units": {
			basicOpts: basicOpts{
				inCount:  1,
				inCPU:    -15,
				inMemory: 512,
			},
			wantedError: errCpuNotPositive,
		},
		"invalid memory": {
			basicOpts: basicOpts{
				inCount:  1,
				inCPU:    256,
				inMemory: -1024,
			},
			wantedError: errMemNotPositive,
		},
		"both dockerfile and image name specified": {
			basicOpts: defaultOpts,

			inImage:          "113459295.dkr.ecr.ap-northeast-1.amazonaws.com/my-app",
			inDockerfilePath: "hello/world/Dockerfile",

			wantedError: errors.New("cannot specify both `--image` and `--dockerfile`"),
		},
		"invalid dockerfile path": {
			basicOpts: defaultOpts,

			inDockerfilePath: "world/hello/Dockerfile",
			wantedError:      errors.New("open world/hello/Dockerfile: file does not exist"),
		},
		"specified app exists": {
			basicOpts: defaultOpts,

			appName: "my-app",
			mockStore: func(m *mocks.Mockstore) {
				m.EXPECT().GetApplication("my-app").Return(&config.Application{
					Name: "my-app",
				}, nil)
			},

			wantedError: nil,
		},
		"unknown app": {
			basicOpts: defaultOpts,

			appName: "my-app",
			mockStore: func(m *mocks.Mockstore) {
				m.EXPECT().GetApplication("my-app").Return(nil, &config.ErrNoSuchApplication{
					ApplicationName: "my-app",
					AccountID:       "115",
					Region:          "us-east-1",
				})
			},
			wantedError: errors.New("get application: couldn't find an application named my-app in account 115 and region us-east-1"),
		},
		"env exists in app": {
			basicOpts: defaultOpts,

			appName: "my-app",
			inEnv:   "dev",

			mockStore: func(m *mocks.Mockstore) {
				m.EXPECT().GetEnvironment("my-app", "dev").Return(&config.Environment{
					App:  "my-app",
					Name: "dev",
				}, nil)

				m.EXPECT().GetApplication("my-app").Return(&config.Application{
					Name: "my-app",
				}, nil)
			},
			wantedError: nil,
		},
		"unknown env in app": {
			basicOpts: defaultOpts,

			appName: "my-app",
			inEnv:   "dev",

			mockStore: func(m *mocks.Mockstore) {
				m.EXPECT().GetEnvironment("my-app", "dev").Return(nil, &config.ErrNoSuchEnvironment{
					ApplicationName: "my-app",
					EnvironmentName: "dev",
				})

				m.EXPECT().GetApplication("my-app").Return(&config.Application{
					Name: "my-app",
				}, nil)
			},
			wantedError: errors.New("get environment dev config: couldn't find environment dev in the application my-app"),
		},
		"no workspace": {
			basicOpts: defaultOpts,

			inEnv:       "test",
			wantedError: errNoAppInWorkspace,
		},
		"both environment and subnets specified": {
			basicOpts: defaultOpts,

			inEnv:     "test",
			inSubnets: []string{"subnet id"},

			wantedError: errors.New("cannot specify both `--subnets` and `--env`"),
		},
		"both environment and security groups specified": {
			basicOpts: defaultOpts,

			inEnv:            "test",
			inSecurityGroups: []string{"security group id1", "securty group id2"},

			wantedError: errors.New("cannot specify both `--security-groups` and `--env`"),
		},
		"both application and subnets specified": {
			basicOpts: defaultOpts,

			appName:     "my-app",
			inSubnets: []string{"subnet id"},

			wantedError: errors.New("cannot specify both `--subnets` and `--app`"),
		},
		"both application and security groups specified": {
			basicOpts: defaultOpts,

			appName: "my-app",
			inSecurityGroups: []string{"security group id1", "security group id2"},

			wantedError: errors.New("cannot specify both `--security-groups` and `--app`"),
		},
		"both default and subnets specified": {
			basicOpts: defaultOpts,

			inDefault: true,
			inSubnets: []string{"subnet id"},

			wantedError: errors.New("cannot specify both `--subnets` and `--default`"),
		},
	}

	for name, tc := range testCases {
		t.Run(name, func(t *testing.T) {
			ctrl := gomock.NewController(t)
			defer ctrl.Finish()

			mockStore := mocks.NewMockstore(ctrl)

			opts := runTaskOpts{
				runTaskVars: runTaskVars{
					GlobalOpts: &GlobalOpts{
						appName: tc.appName,
					},
					count:          tc.inCount,
					cpu:            tc.inCPU,
					memory:            tc.inMemory,
					groupName:         tc.inName,
					image:             tc.inImage,
					env:               tc.inEnv,
					taskRole:          tc.inTaskRole,
					subnets:           tc.inSubnets,
					securityGroups:    tc.inSecurityGroups,
					dockerfilePath:    tc.inDockerfilePath,
					envVars:           tc.inEnvVars,
					command:           tc.inCommand,
					useDefaultSubnets: tc.inDefault,
				},
				fs:    &afero.Afero{Fs: afero.NewMemMapFs()},
				store: mockStore,
			}

			if tc.mockFileSystem != nil {
				tc.mockFileSystem(opts.fs)
			}
			if tc.mockStore != nil {
				tc.mockStore(mockStore)
			}

			err := opts.Validate()

			if tc.wantedError != nil {
				require.EqualError(t, tc.wantedError, err.Error())
			} else {
				require.NoError(t, err)
			}
		})
	}
}

func TestTaskRunOpts_Ask(t *testing.T) {
	testCases := map[string]struct {
		inName string

		inSubnets []string
		inSecurityGroups []string

		inDefault bool
		inEnv     string
		appName   string

		mockSel    func(m *mocks.MockappEnvSelector)
		mockPrompt func(m *mocks.Mockprompter)

		wantedError error
		wantedApp   string
		wantedEnv   string
		wantedName  string
	}{
		"selected an existing application": {
			mockPrompt: func(m *mocks.Mockprompter) {
				m.EXPECT().Get(gomock.Any(), gomock.Any(), gomock.Any(), gomock.Any()).AnyTimes()
			},
			mockSel: func(m *mocks.MockappEnvSelector) {
				m.EXPECT().Application(taskRunAppPrompt, gomock.Any(), appEnvOptionNone).Return("app", nil)
				m.EXPECT().Environment(taskRunEnvPrompt, gomock.Any(), gomock.Any(), gomock.Any()).Times(1)
			},
			wantedApp: "app",
		},
		"selected None app": {
			mockPrompt: func(m *mocks.Mockprompter) {
				m.EXPECT().Get(gomock.Any(), gomock.Any(), gomock.Any(), gomock.Any()).AnyTimes()
			},
			mockSel: func(m *mocks.MockappEnvSelector) {
				m.EXPECT().Application(taskRunAppPrompt, gomock.Any(), appEnvOptionNone).Return(appEnvOptionNone, nil)
			},
			wantedApp: "",
		},
		"don't prompt for app when under a workspace or app flag is specified": {
			appName: "my-app",
			inDefault: true,
			mockPrompt: func(m *mocks.Mockprompter) {
				m.EXPECT().Get(gomock.Any(), gomock.Any(), gomock.Any(), gomock.Any()).AnyTimes()
			},
			mockSel: func(m *mocks.MockappEnvSelector) {
				m.EXPECT().Application(taskRunAppPrompt, gomock.Any(), gomock.Any()).Times(0)
				m.EXPECT().Environment(taskRunEnvPrompt, gomock.Any(), gomock.Any(), appEnvOptionNone).AnyTimes()
			},
			wantedApp: "my-app",
		},
		"don't prompt for env if env is provided": {
			inEnv:   "test",
			appName: "my-app",

			mockPrompt: func(m *mocks.Mockprompter) {
				m.EXPECT().Get(gomock.Any(), gomock.Any(), gomock.Any(), gomock.Any()).AnyTimes()
			},
			mockSel: func(m *mocks.MockappEnvSelector) {
				m.EXPECT().Environment(gomock.Any(), gomock.Any(), gomock.Any(), gomock.Any()).Times(0)
			},

			wantedEnv: "test",
			wantedApp: "my-app",
		},
		"don't prompt for env if no workspace and selected None app": {
			mockPrompt: func(m *mocks.Mockprompter) {
				m.EXPECT().Get(gomock.Any(), gomock.Any(), gomock.Any(), gomock.Any()).AnyTimes()
			},
			mockSel: func(m *mocks.MockappEnvSelector) {
				m.EXPECT().Application(gomock.Any(), gomock.Any(), appEnvOptionNone).Return(appEnvOptionNone, nil)
				m.EXPECT().Environment(gomock.Any(), gomock.Any(), gomock.Any(), gomock.Any()).Times(0)
			},

			wantedEnv: "",
		},
		"don't prompt for app if using default": {
			inDefault: true,
			mockPrompt: func(m *mocks.Mockprompter) {
				m.EXPECT().Get(gomock.Any(), gomock.Any(), gomock.Any(), gomock.Any()).AnyTimes()
			},
			mockSel: func(m *mocks.MockappEnvSelector) {
				m.EXPECT().Application(taskRunAppPrompt, gomock.Any(), gomock.Any()).Times(0)
				m.EXPECT().Environment(taskRunEnvPrompt, gomock.Any(), gomock.Any(), appEnvOptionNone).AnyTimes()
			},
			wantedApp: "",
		},
		"don't prompt for env if using default": {
			inDefault: true,
			mockPrompt: func(m *mocks.Mockprompter) {
				m.EXPECT().Get(gomock.Any(), gomock.Any(), gomock.Any(), gomock.Any()).AnyTimes()
			},
			mockSel: func(m *mocks.MockappEnvSelector) {
				m.EXPECT().Application(gomock.Any(), gomock.Any(), appEnvOptionNone).AnyTimes()
				m.EXPECT().Environment(gomock.Any(), gomock.Any(), gomock.Any(), gomock.Any()).Times(0)
			},

			wantedEnv: "",
		},
		"don't prompt for app if subnets are specified": {
			inSubnets: []string{"subnet-1"},
			mockPrompt: func(m *mocks.Mockprompter) {
				m.EXPECT().Get(gomock.Any(), gomock.Any(), gomock.Any(), gomock.Any()).AnyTimes()
			},
			mockSel: func(m *mocks.MockappEnvSelector) {
				m.EXPECT().Application(taskRunAppPrompt, gomock.Any(), gomock.Any()).Times(0)
				m.EXPECT().Environment(taskRunEnvPrompt, gomock.Any(), gomock.Any(), appEnvOptionNone).AnyTimes()
			},
		},
		"don't prompt for env if subnets are specified": {
			inSubnets: []string{"subnet-1"},
			mockPrompt: func(m *mocks.Mockprompter) {
				m.EXPECT().Get(gomock.Any(), gomock.Any(), gomock.Any(), gomock.Any()).AnyTimes()
			},
			mockSel: func(m *mocks.MockappEnvSelector) {
				m.EXPECT().Application(taskRunAppPrompt, gomock.Any(), gomock.Any()).AnyTimes()
				m.EXPECT().Environment(taskRunEnvPrompt, gomock.Any(), gomock.Any(), appEnvOptionNone).Times(0)
			},
		},
		"don't prompt for app if security groups are specified": {
			inSecurityGroups: []string{"sg-1"},
			mockPrompt: func(m *mocks.Mockprompter) {
				m.EXPECT().Get(gomock.Any(), gomock.Any(), gomock.Any(), gomock.Any()).AnyTimes()
			},
			mockSel: func(m *mocks.MockappEnvSelector) {
				m.EXPECT().Application(taskRunAppPrompt, gomock.Any(), gomock.Any()).Times(0)
				m.EXPECT().Environment(taskRunEnvPrompt, gomock.Any(), gomock.Any(), appEnvOptionNone).AnyTimes()
			},
		},
		"don't prompt for env if security groups are specified": {
			inSecurityGroups: []string{"sg-1"},
			mockPrompt: func(m *mocks.Mockprompter) {
				m.EXPECT().Get(gomock.Any(), gomock.Any(), gomock.Any(), gomock.Any()).AnyTimes()
			},
			mockSel: func(m *mocks.MockappEnvSelector) {
				m.EXPECT().Application(taskRunAppPrompt, gomock.Any(), gomock.Any()).AnyTimes()
				m.EXPECT().Environment(taskRunEnvPrompt, gomock.Any(), gomock.Any(), appEnvOptionNone).Times(0)
			},
		},
		"selected an existing environment": {
			appName: "my-app",

			mockPrompt: func(m *mocks.Mockprompter) {
				m.EXPECT().Get(gomock.Any(), gomock.Any(), gomock.Any(), gomock.Any()).AnyTimes()
			},
			mockSel: func(m *mocks.MockappEnvSelector) {
				m.EXPECT().Environment(taskRunEnvPrompt, gomock.Any(),
					"my-app", appEnvOptionNone).Return("test", nil)
			},

			wantedEnv: "test",
			wantedApp: "my-app",
		},
		"selected None env": {
			appName: "my-app",

			mockPrompt: func(m *mocks.Mockprompter) {
				m.EXPECT().Get(gomock.Any(), gomock.Any(), gomock.Any(), gomock.Any()).AnyTimes()
			},
			mockSel: func(m *mocks.MockappEnvSelector) {
				m.EXPECT().Environment(taskRunEnvPrompt, gomock.Any(),
					"my-app", appEnvOptionNone).Return(appEnvOptionNone, nil)
			},

			wantedEnv: "",
			wantedApp: "my-app",
		},
		"prompt for task family name": {
			mockPrompt: func(m *mocks.Mockprompter) {
				m.EXPECT().Get(taskRunGroupNamePrompt, gomock.Any(), gomock.Any(), gomock.Any()).Return("my-task", nil)
			},
			mockSel: func(m *mocks.MockappEnvSelector) {
				m.EXPECT().Application(gomock.Any(), gomock.Any(), gomock.Any()).AnyTimes()
				m.EXPECT().Environment(gomock.Any(), gomock.Any(), gomock.Any()).AnyTimes()
			},

			wantedName: "my-task",
		},
		"error getting task group name": {
			mockPrompt: func(m *mocks.Mockprompter) {
				m.EXPECT().Get(gomock.Any(), gomock.Any(), gomock.Any(), gomock.Any()).Return("", errors.New("error getting task group name"))
			},
			mockSel: func(m *mocks.MockappEnvSelector) {
				m.EXPECT().Application(gomock.Any(), gomock.Any(), gomock.Any()).AnyTimes()
				m.EXPECT().Environment(gomock.Any(), gomock.Any(), gomock.Any()).AnyTimes()
			},
			wantedError: errors.New("prompt get task group name: error getting task group name"),
		},
		"error selecting environment": {
			appName: "my-app",

			mockPrompt: func(m *mocks.Mockprompter) {
				m.EXPECT().Get(gomock.Any(), gomock.Any(), gomock.Any(), gomock.Any()).AnyTimes()
			},
			mockSel: func(m *mocks.MockappEnvSelector) {
				m.EXPECT().Environment(taskRunEnvPrompt, gomock.Any(), gomock.Any(), appEnvOptionNone).
					Return("", fmt.Errorf("error selecting environment"))
			},

			wantedError: errors.New("ask for environment: error selecting environment"),
		},
	}

	for name, tc := range testCases {
		t.Run(name, func(t *testing.T) {
			ctrl := gomock.NewController(t)
			defer ctrl.Finish()

			mockSel := mocks.NewMockappEnvSelector(ctrl)
			mockPrompter := mocks.NewMockprompter(ctrl)

			if tc.mockSel != nil {
				tc.mockSel(mockSel)
			}

			if tc.mockPrompt != nil {
				tc.mockPrompt(mockPrompter)
			}

			opts := runTaskOpts{
				runTaskVars: runTaskVars{
					GlobalOpts: &GlobalOpts{
						appName: tc.appName,
						prompt:  mockPrompter,
					},
					groupName:         tc.inName,
					env:               tc.inEnv,
					useDefaultSubnets: tc.inDefault,
					subnets:           tc.inSubnets,
					securityGroups:    tc.inSecurityGroups,
				},
				sel: mockSel,
			}

			err := opts.Ask()

			if tc.wantedError == nil {
				require.NoError(t, err)
				require.Equal(t, tc.wantedEnv, opts.env)
				require.Equal(t, tc.wantedApp, opts.AppName())
				if tc.wantedName != "" {
					require.Equal(t, tc.wantedName, opts.groupName)
				}
			} else {
				require.EqualError(t, tc.wantedError, err.Error())
			}
		})
	}
}

type runTaskMocks struct {
	deployer   *mocks.MocktaskDeployer
	repository *mocks.MockrepositoryService
	runner     *mocks.MocktaskRunner
	store      *mocks.Mockstore
	eventsWriter *mocks.MockeventsWriter
}

func TestTaskRunOpts_Execute(t *testing.T) {
	const inGroupName = "my-task"
	mockRepoURI := "uri/repo"

	tag := "tag"

	defaultBuildArguments := docker.BuildArguments{
		Context:  filepath.Dir(defaultDockerfilePath),
		ImageTag: imageTagLatest,
	}

	testCases := map[string]struct {
		inImage  string
		inTag    string
		inFollow bool

		inEnv string

		setupMocks func(m runTaskMocks)

		wantedError error
	}{
		"error deploying resources": {
			setupMocks: func(m runTaskMocks) {
				m.store.EXPECT().GetEnvironment(gomock.Any(), gomock.Any()).AnyTimes()
				m.deployer.EXPECT().DeployTask(&deploy.CreateTaskResourcesInput{
					Name:  inGroupName,
					Image: "",
				}).Return(errors.New("error deploying"))
			},
			wantedError: errors.New("provision resources for task my-task: error deploying"),
		},
		"error updating resources": {
			setupMocks: func(m runTaskMocks) {
				m.store.EXPECT().GetEnvironment(gomock.Any(), gomock.Any()).AnyTimes()
				m.deployer.EXPECT().DeployTask(&deploy.CreateTaskResourcesInput{
					Name:  inGroupName,
					Image: "",
				}).Return(nil)
				m.repository.EXPECT().BuildAndPush(gomock.Any(), gomock.Eq(&defaultBuildArguments))
				m.repository.EXPECT().URI().Return(mockRepoURI)
				m.deployer.EXPECT().DeployTask(&deploy.CreateTaskResourcesInput{
					Name:  inGroupName,
					Image: "uri/repo:latest",
				}).Times(1).Return(errors.New("error updating"))
			},
			wantedError: errors.New("update resources for task my-task: error updating"),
		},
		"error running tasks": {
			setupMocks: func(m runTaskMocks) {
				m.store.EXPECT().GetEnvironment(gomock.Any(), gomock.Any()).AnyTimes()
				m.deployer.EXPECT().DeployTask(gomock.Any()).Return(nil).Times(2)
				m.repository.EXPECT().BuildAndPush(gomock.Any(), gomock.Eq(&defaultBuildArguments))
				m.repository.EXPECT().URI().Return(mockRepoURI)
				m.runner.EXPECT().Run().Return(nil, errors.New("error running"))
			},
			wantedError: errors.New("run task my-task: error running"),
		},
		"deploy with execution role option if env is not empty": {
			inEnv: "test",
			setupMocks: func(m runTaskMocks) {
				m.store.EXPECT().GetEnvironment(gomock.Any(), "test").
					Return(&config.Environment{
						ExecutionRoleARN: "env execution role",
					}, nil)
				m.deployer.EXPECT().DeployTask(gomock.Any(), gomock.Len(1)).AnyTimes() // NOTE: matching length because gomock is unable to match function arguments.
				m.repository.EXPECT().BuildAndPush(gomock.Any(), gomock.Any()).AnyTimes()
				m.repository.EXPECT().URI().AnyTimes()
				m.runner.EXPECT().Run().AnyTimes()
			},
		},
		"deploy without execution role option if env is empty": {
			setupMocks: func(m runTaskMocks) {
				m.store.EXPECT().GetEnvironment(gomock.Any(), gomock.Any()).Times(0)
				m.deployer.EXPECT().DeployTask(gomock.Any(), gomock.Len(0)).AnyTimes() // NOTE: matching length because gomock is unable to match function arguments.
				m.repository.EXPECT().BuildAndPush(gomock.Any(), gomock.Any()).AnyTimes()
				m.repository.EXPECT().URI().AnyTimes()
				m.runner.EXPECT().Run().AnyTimes()
			},
		},
		"append 'latest' to image tag": {
			inTag: tag,
			setupMocks: func(m runTaskMocks) {
				m.store.EXPECT().GetEnvironment(gomock.Any(), gomock.Any()).AnyTimes()
				m.deployer.EXPECT().DeployTask(gomock.Any()).AnyTimes()
				m.repository.EXPECT().BuildAndPush(gomock.Any(), gomock.Eq(
					&docker.BuildArguments{
						Context:        filepath.Dir(defaultDockerfilePath),
						ImageTag:       imageTagLatest,
						AdditionalTags: []string{tag},
					}),
				)
				m.repository.EXPECT().URI().AnyTimes()
				m.runner.EXPECT().Run().AnyTimes()
			},
		},
		"update image to task resource if image is not provided": {
			setupMocks: func(m runTaskMocks) {
				m.store.EXPECT().GetEnvironment(gomock.Any(), gomock.Any()).AnyTimes()
				m.deployer.EXPECT().DeployTask(&deploy.CreateTaskResourcesInput{
					Name:  inGroupName,
					Image: "",
				}).Times(1).Return(nil)
				m.repository.EXPECT().BuildAndPush(gomock.Any(), gomock.Eq(&defaultBuildArguments))
				m.repository.EXPECT().URI().Return(mockRepoURI)
				m.deployer.EXPECT().DeployTask(&deploy.CreateTaskResourcesInput{
					Name:  inGroupName,
					Image: "uri/repo:latest",
				}).Times(1).Return(nil)
				m.runner.EXPECT().Run().AnyTimes()
			},
		},
		"fail to write events": {
			inFollow: true,
			inImage: "image",
			setupMocks: func(m runTaskMocks) {
				m.deployer.EXPECT().DeployTask(gomock.Any()).AnyTimes()
				m.runner.EXPECT().Run().Return([]*task.Task{
					{
						TaskARN: "task-1",
					},
					{
						TaskARN: "task-2",
					},
					{
						TaskARN: "task-3",
					},
				}, nil)
				m.eventsWriter.EXPECT().WriteEventsUntilStopped().Times(1).
					Return(errors.New("error writing events"))
			},
			wantedError: errors.New("write events: error writing events"),
		},
	}

	for name, tc := range testCases {
		t.Run(name, func(t *testing.T) {
			ctrl := gomock.NewController(t)
			defer ctrl.Finish()

			mocks := runTaskMocks{
				deployer:   mocks.NewMocktaskDeployer(ctrl),
				repository: mocks.NewMockrepositoryService(ctrl),
				runner:     mocks.NewMocktaskRunner(ctrl),
				store:      mocks.NewMockstore(ctrl),
				eventsWriter: mocks.NewMockeventsWriter(ctrl),
			}
			tc.setupMocks(mocks)

			opts := &runTaskOpts{
				runTaskVars: runTaskVars{
					GlobalOpts: &GlobalOpts{},
<<<<<<< HEAD
					groupName: inGroupName,

					image:     tc.inImage,
					imageTag:  tc.inTag,
					env:       tc.inEnv,
					follow: tc.inFollow,
=======
					groupName:  inGroupName,
					image:      tc.inImage,
					imageTag:   tc.inTag,
					env:        tc.inEnv,
>>>>>>> b78ecf8e
				},
				spinner: &mockSpinner{},
				store:   mocks.store,
			}
			opts.configureRuntimeOpts = func() error {
				opts.runner = mocks.runner
				opts.deployer = mocks.deployer
				return nil
			}
			opts.configureRepository = func() error {
				opts.repository = mocks.repository
				return nil
			}
			opts.configureEventsWriter = func(tasks []*task.Task) {
				opts.eventsWriter = mocks.eventsWriter
			}

			err := opts.Execute()
			if tc.wantedError != nil {
				require.EqualError(t, tc.wantedError, err.Error())
			} else {
				require.NoError(t, err)
			}
		})
	}
}<|MERGE_RESOLUTION|>--- conflicted
+++ resolved
@@ -6,18 +6,16 @@
 import (
 	"errors"
 	"fmt"
+	"github.com/aws/copilot-cli/internal/pkg/cli/mocks"
+	"github.com/aws/copilot-cli/internal/pkg/docker"
 	"path/filepath"
 	"testing"
 
 	"github.com/aws/copilot-cli/internal/pkg/deploy"
-<<<<<<< HEAD
 	"github.com/aws/copilot-cli/internal/pkg/task"
-=======
-	"github.com/aws/copilot-cli/internal/pkg/docker"
->>>>>>> b78ecf8e
+
 	termprogress "github.com/aws/copilot-cli/internal/pkg/term/progress"
 
-	"github.com/aws/copilot-cli/internal/pkg/cli/mocks"
 	"github.com/aws/copilot-cli/internal/pkg/config"
 	"github.com/golang/mock/gomock"
 	"github.com/spf13/afero"
@@ -731,19 +729,12 @@
 			opts := &runTaskOpts{
 				runTaskVars: runTaskVars{
 					GlobalOpts: &GlobalOpts{},
-<<<<<<< HEAD
 					groupName: inGroupName,
 
 					image:     tc.inImage,
 					imageTag:  tc.inTag,
 					env:       tc.inEnv,
-					follow: tc.inFollow,
-=======
-					groupName:  inGroupName,
-					image:      tc.inImage,
-					imageTag:   tc.inTag,
-					env:        tc.inEnv,
->>>>>>> b78ecf8e
+					follow:    tc.inFollow,
 				},
 				spinner: &mockSpinner{},
 				store:   mocks.store,
