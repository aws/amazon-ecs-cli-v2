// Copyright Amazon.com, Inc. or its affiliates. All Rights Reserved.
// SPDX-License-Identifier: Apache-2.0

package cli

import (
	"errors"
	"fmt"
	"path/filepath"
	"testing"

	"github.com/aws/copilot-cli/internal/pkg/cli/mocks"
	"github.com/aws/copilot-cli/internal/pkg/exec"

	"github.com/aws/copilot-cli/internal/pkg/deploy"
	"github.com/aws/copilot-cli/internal/pkg/task"

	"github.com/aws/copilot-cli/internal/pkg/config"
	"github.com/golang/mock/gomock"
	"github.com/spf13/afero"
	"github.com/stretchr/testify/require"
)

type basicOpts struct {
	inCount  int
	inCPU    int
	inMemory int
}

var defaultOpts = basicOpts{
	inCount:  1,
	inCPU:    256,
	inMemory: 512,
}

// NOTE: mock spinner so that it doesn't create log output when testing Execute
type mockSpinner struct{}

func (s *mockSpinner) Start(label string) {}
func (s *mockSpinner) Stop(label string)  {}

func TestTaskRunOpts_Validate(t *testing.T) {
	testCases := map[string]struct {
		basicOpts

		inName string

		inImage          string
		inDockerfilePath string

		inTaskRole string

		inEnv            string
		inCluster        string
		inSubnets        []string
		inSecurityGroups []string

		inEnvVars    map[string]string
		inSecrets    map[string]string
		inCommand    string
		inEntryPoint string

		inDefault bool

		appName         string
		isDockerfileSet bool

		mockStore      func(m *mocks.Mockstore)
		mockFileSystem func(mockFS afero.Fs)

		wantedError error
	}{
		"valid with no flag": {
			basicOpts:   defaultOpts,
			wantedError: nil,
		},
		"valid with flags image and env": {
			basicOpts: defaultOpts,

			inName: "my-task",

			inImage:    "113459295.dkr.ecr.ap-northeast-1.amazonaws.com/my-app",
			inTaskRole: "exec-role",

			inEnv: "dev",

			inEnvVars: map[string]string{
				"NAME": "my-app",
				"ENV":  "dev",
			},
<<<<<<< HEAD
=======
			inSecrets: map[string]string{
				"quiet": "barky doggo",
			},
>>>>>>> 2a8458b9
			inCommand:    "echo hello world",
			inEntryPoint: "exec 'enter here'",

			appName: "my-app",
			mockStore: func(m *mocks.Mockstore) {
				m.EXPECT().GetApplication("my-app").Return(&config.Application{
					Name: "my-app",
				}, nil)

				m.EXPECT().GetEnvironment("my-app", "dev").Return(&config.Environment{
					App:  "my-app",
					Name: "dev",
				}, nil)
			},

			wantedError: nil,
		},
		"valid without flags image and env": {
			basicOpts: defaultOpts,

			inName: "my-task",

			inDockerfilePath: "hello/world/Dockerfile",
			inTaskRole:       "exec-role",

			inSubnets:        []string{"subnet-10d938jds"},
			inSecurityGroups: []string{"sg-0d9sjdk", "sg-d33kds99"},

			inEnvVars: map[string]string{
				"NAME": "pj",
				"ENV":  "dev",
			},
			inCommand: "echo hello world",

			mockFileSystem: func(mockFS afero.Fs) {
				mockFS.MkdirAll("hello/world", 0755)
				afero.WriteFile(mockFS, "hello/world/Dockerfile", []byte("FROM nginx"), 0644)
			},
			wantedError: nil,
		},
		"invalid number of tasks": {
			basicOpts: basicOpts{
				inCount:  -1,
				inCPU:    256,
				inMemory: 512,
			},
			wantedError: errNumNotPositive,
		},
		"invalid number of CPU units": {
			basicOpts: basicOpts{
				inCount:  1,
				inCPU:    -15,
				inMemory: 512,
			},
			wantedError: errCPUNotPositive,
		},
		"invalid memory": {
			basicOpts: basicOpts{
				inCount:  1,
				inCPU:    256,
				inMemory: -1024,
			},
			wantedError: errMemNotPositive,
		},
		"both dockerfile and image name specified": {
			basicOpts: defaultOpts,

			inImage:         "113459295.dkr.ecr.ap-northeast-1.amazonaws.com/my-app",
			isDockerfileSet: true,

			wantedError: errors.New("cannot specify both `--image` and `--dockerfile`"),
		},
		"invalid dockerfile path": {
			basicOpts: defaultOpts,

			inDockerfilePath: "world/hello/Dockerfile",
			isDockerfileSet:  true,

			wantedError: errors.New("open world/hello/Dockerfile: file does not exist"),
		},
		"specified app exists": {
			basicOpts: defaultOpts,

			appName: "my-app",
			mockStore: func(m *mocks.Mockstore) {
				m.EXPECT().GetApplication("my-app").Return(&config.Application{
					Name: "my-app",
				}, nil)
			},

			wantedError: nil,
		},
		"unknown app": {
			basicOpts: defaultOpts,

			appName: "my-app",
			mockStore: func(m *mocks.Mockstore) {
				m.EXPECT().GetApplication("my-app").Return(nil, &config.ErrNoSuchApplication{
					ApplicationName: "my-app",
					AccountID:       "115",
					Region:          "us-east-1",
				})
			},
			wantedError: errors.New("get application: couldn't find an application named my-app in account 115 and region us-east-1"),
		},
		"env exists in app": {
			basicOpts: defaultOpts,

			appName: "my-app",
			inEnv:   "dev",

			mockStore: func(m *mocks.Mockstore) {
				m.EXPECT().GetEnvironment("my-app", "dev").Return(&config.Environment{
					App:  "my-app",
					Name: "dev",
				}, nil)

				m.EXPECT().GetApplication("my-app").Return(&config.Application{
					Name: "my-app",
				}, nil)
			},
			wantedError: nil,
		},
		"unknown env in app": {
			basicOpts: defaultOpts,

			appName: "my-app",
			inEnv:   "dev",

			mockStore: func(m *mocks.Mockstore) {
				m.EXPECT().GetEnvironment("my-app", "dev").Return(nil, &config.ErrNoSuchEnvironment{
					ApplicationName: "my-app",
					EnvironmentName: "dev",
				})

				m.EXPECT().GetApplication("my-app").Return(&config.Application{
					Name: "my-app",
				}, nil)
			},
			wantedError: errors.New("get environment dev config: couldn't find environment dev in the application my-app"),
		},
		"no workspace": {
			basicOpts: defaultOpts,

			inEnv:       "test",
			wantedError: errNoAppInWorkspace,
		},
		"both environment and subnets specified": {
			basicOpts: defaultOpts,

			inEnv:     "test",
			inSubnets: []string{"subnet id"},

			wantedError: errors.New("cannot specify both `--subnets` and `--env`"),
		},
		"both environment and security groups specified": {
			basicOpts: defaultOpts,

			inEnv:            "test",
			inSecurityGroups: []string{"security group id1", "securty group id2"},

			wantedError: errors.New("cannot specify both `--security-groups` and `--env`"),
		},
		"both application and subnets specified": {
			basicOpts: defaultOpts,

			appName:   "my-app",
			inSubnets: []string{"subnet id"},

			wantedError: errors.New("cannot specify both `--subnets` and `--app`"),
		},
		"both application and security groups specified": {
			basicOpts: defaultOpts,

			appName:          "my-app",
			inSecurityGroups: []string{"security group id1", "security group id2"},

			wantedError: errors.New("cannot specify both `--security-groups` and `--app`"),
		},
		"both default and subnets specified": {
			basicOpts: defaultOpts,

			inDefault: true,
			inSubnets: []string{"subnet id"},

			wantedError: errors.New("cannot specify both `--subnets` and `--default`"),
		},
		"both cluster and default specified": {
			basicOpts: defaultOpts,

			inDefault: true,
			inCluster: "special-cluster",

			wantedError: errors.New("cannot specify both `--default` and `--cluster`"),
		},
		"both cluster and application specified": {
			basicOpts: defaultOpts,

			inCluster: "special-cluster",
			appName:   "my-app",

			wantedError: errors.New("cannot specify both `--app` and `--cluster`"),
		},
		"both cluster and environment specified": {
			basicOpts: defaultOpts,

			inCluster: "special-cluster",
			inEnv:     "my-env",

			wantedError: errors.New("cannot specify both `--env` and `--cluster`"),
		},
	}

	for name, tc := range testCases {
		t.Run(name, func(t *testing.T) {
			ctrl := gomock.NewController(t)
			defer ctrl.Finish()

			mockStore := mocks.NewMockstore(ctrl)

			opts := runTaskOpts{
				runTaskVars: runTaskVars{
<<<<<<< HEAD
					appName:                     tc.appName,
					count:                       tc.inCount,
					cpu:                         tc.inCPU,
					memory:                      tc.inMemory,
					groupName:                   tc.inName,
					image:                       tc.inImage,
					env:                         tc.inEnv,
					taskRole:                    tc.inTaskRole,
					cluster:                     tc.inCluster,
					subnets:                     tc.inSubnets,
					securityGroups:              tc.inSecurityGroups,
					dockerfilePath:              tc.inDockerfilePath,
					envVars:                     tc.inEnvVars,
					command:                     tc.inCommand,
					entrypoint:                  tc.inEntryPoint,
					useDefaultSubnetsAndCluster: tc.inDefault,
=======
					appName:           tc.appName,
					count:             tc.inCount,
					cpu:               tc.inCPU,
					memory:            tc.inMemory,
					groupName:         tc.inName,
					image:             tc.inImage,
					env:               tc.inEnv,
					taskRole:          tc.inTaskRole,
					subnets:           tc.inSubnets,
					securityGroups:    tc.inSecurityGroups,
					dockerfilePath:    tc.inDockerfilePath,
					envVars:           tc.inEnvVars,
					secrets:           tc.inSecrets,
					command:           tc.inCommand,
					entrypoint:        tc.inEntryPoint,
					useDefaultSubnets: tc.inDefault,
>>>>>>> 2a8458b9
				},
				isDockerfileSet: tc.isDockerfileSet,

				fs:    &afero.Afero{Fs: afero.NewMemMapFs()},
				store: mockStore,
			}

			if tc.mockFileSystem != nil {
				tc.mockFileSystem(opts.fs)
			}
			if tc.mockStore != nil {
				tc.mockStore(mockStore)
			}

			err := opts.Validate()
			if tc.wantedError != nil {
				require.EqualError(t, tc.wantedError, err.Error())
			} else {
				require.NoError(t, err)
			}
		})
	}
}

func TestTaskRunOpts_Ask(t *testing.T) {
	testCases := map[string]struct {
		inName string

		inCluster        string
		inSubnets        []string
		inSecurityGroups []string

		inDefault bool
		inEnv     string
		appName   string

		mockSel    func(m *mocks.MockappEnvSelector)
		mockPrompt func(m *mocks.Mockprompter)

		wantedError error
		wantedApp   string
		wantedEnv   string
		wantedName  string
	}{
		"selected an existing application": {
			mockPrompt: func(m *mocks.Mockprompter) {
				m.EXPECT().Get(gomock.Any(), gomock.Any(), gomock.Any(), gomock.Any()).AnyTimes()
			},
			mockSel: func(m *mocks.MockappEnvSelector) {
				m.EXPECT().Application(taskRunAppPrompt, gomock.Any(), appEnvOptionNone).Return("app", nil)
				m.EXPECT().Environment(taskRunEnvPrompt, gomock.Any(), gomock.Any(), gomock.Any()).Times(1)
			},
			wantedApp: "app",
		},
		"selected None app": {
			mockPrompt: func(m *mocks.Mockprompter) {
				m.EXPECT().Get(gomock.Any(), gomock.Any(), gomock.Any(), gomock.Any()).AnyTimes()
			},
			mockSel: func(m *mocks.MockappEnvSelector) {
				m.EXPECT().Application(taskRunAppPrompt, gomock.Any(), appEnvOptionNone).Return(appEnvOptionNone, nil)
			},
			wantedApp: "",
		},
		"don't prompt for app when under a workspace or app flag is specified": {
			appName:   "my-app",
			inDefault: true,
			mockPrompt: func(m *mocks.Mockprompter) {
				m.EXPECT().Get(gomock.Any(), gomock.Any(), gomock.Any(), gomock.Any()).AnyTimes()
			},
			mockSel: func(m *mocks.MockappEnvSelector) {
				m.EXPECT().Application(taskRunAppPrompt, gomock.Any(), gomock.Any()).Times(0)
				m.EXPECT().Environment(taskRunEnvPrompt, gomock.Any(), gomock.Any(), appEnvOptionNone).AnyTimes()
			},
			wantedApp: "my-app",
		},
		"don't prompt for env if env is provided": {
			inEnv:   "test",
			appName: "my-app",

			mockPrompt: func(m *mocks.Mockprompter) {
				m.EXPECT().Get(gomock.Any(), gomock.Any(), gomock.Any(), gomock.Any()).AnyTimes()
			},
			mockSel: func(m *mocks.MockappEnvSelector) {
				m.EXPECT().Environment(gomock.Any(), gomock.Any(), gomock.Any(), gomock.Any()).Times(0)
			},

			wantedEnv: "test",
			wantedApp: "my-app",
		},
		"don't prompt for env if no workspace and selected None app": {
			mockPrompt: func(m *mocks.Mockprompter) {
				m.EXPECT().Get(gomock.Any(), gomock.Any(), gomock.Any(), gomock.Any()).AnyTimes()
			},
			mockSel: func(m *mocks.MockappEnvSelector) {
				m.EXPECT().Application(gomock.Any(), gomock.Any(), appEnvOptionNone).Return(appEnvOptionNone, nil)
				m.EXPECT().Environment(gomock.Any(), gomock.Any(), gomock.Any(), gomock.Any()).Times(0)
			},

			wantedEnv: "",
		},
		"don't prompt for app if using default": {
			inDefault: true,
			mockPrompt: func(m *mocks.Mockprompter) {
				m.EXPECT().Get(gomock.Any(), gomock.Any(), gomock.Any(), gomock.Any()).AnyTimes()
			},
			mockSel: func(m *mocks.MockappEnvSelector) {
				m.EXPECT().Application(taskRunAppPrompt, gomock.Any(), gomock.Any()).Times(0)
				m.EXPECT().Environment(taskRunEnvPrompt, gomock.Any(), gomock.Any(), appEnvOptionNone).AnyTimes()
			},
			wantedApp: "",
		},
		"don't prompt for env if using default": {
			inDefault: true,
			mockPrompt: func(m *mocks.Mockprompter) {
				m.EXPECT().Get(gomock.Any(), gomock.Any(), gomock.Any(), gomock.Any()).AnyTimes()
			},
			mockSel: func(m *mocks.MockappEnvSelector) {
				m.EXPECT().Application(gomock.Any(), gomock.Any(), appEnvOptionNone).AnyTimes()
				m.EXPECT().Environment(gomock.Any(), gomock.Any(), gomock.Any(), gomock.Any()).Times(0)
			},

			wantedEnv: "",
		},
		"don't prompt for app if subnets are specified": {
			inSubnets: []string{"subnet-1"},
			mockPrompt: func(m *mocks.Mockprompter) {
				m.EXPECT().Get(gomock.Any(), gomock.Any(), gomock.Any(), gomock.Any()).AnyTimes()
			},
			mockSel: func(m *mocks.MockappEnvSelector) {
				m.EXPECT().Application(taskRunAppPrompt, gomock.Any(), gomock.Any()).Times(0)
				m.EXPECT().Environment(taskRunEnvPrompt, gomock.Any(), gomock.Any(), appEnvOptionNone).AnyTimes()
			},
		},
		"don't prompt for app if cluster is specified": {
			inCluster: "cluster-1",
			mockPrompt: func(m *mocks.Mockprompter) {
				m.EXPECT().Get(gomock.Any(), gomock.Any(), gomock.Any(), gomock.Any()).AnyTimes()
			},
			mockSel: func(m *mocks.MockappEnvSelector) {
				m.EXPECT().Application(taskRunAppPrompt, gomock.Any(), gomock.Any()).AnyTimes()
				m.EXPECT().Environment(taskRunEnvPrompt, gomock.Any(), gomock.Any(), appEnvOptionNone).Times(0)
			},
		},
		"don't prompt for env if subnets are specified": {
			inSubnets: []string{"subnet-1"},
			mockPrompt: func(m *mocks.Mockprompter) {
				m.EXPECT().Get(gomock.Any(), gomock.Any(), gomock.Any(), gomock.Any()).AnyTimes()
			},
			mockSel: func(m *mocks.MockappEnvSelector) {
				m.EXPECT().Application(taskRunAppPrompt, gomock.Any(), gomock.Any()).AnyTimes()
				m.EXPECT().Environment(taskRunEnvPrompt, gomock.Any(), gomock.Any(), appEnvOptionNone).Times(0)
			},
		},
		"don't prompt for env if cluster is specified": {
			inCluster: "cluster-1",
			mockPrompt: func(m *mocks.Mockprompter) {
				m.EXPECT().Get(gomock.Any(), gomock.Any(), gomock.Any(), gomock.Any()).AnyTimes()
			},
			mockSel: func(m *mocks.MockappEnvSelector) {
				m.EXPECT().Application(taskRunAppPrompt, gomock.Any(), gomock.Any()).AnyTimes()
				m.EXPECT().Environment(taskRunEnvPrompt, gomock.Any(), gomock.Any(), appEnvOptionNone).Times(0)
			},
		},
		"don't prompt for app if security groups are specified": {
			inSecurityGroups: []string{"sg-1"},
			mockPrompt: func(m *mocks.Mockprompter) {
				m.EXPECT().Get(gomock.Any(), gomock.Any(), gomock.Any(), gomock.Any()).AnyTimes()
			},
			mockSel: func(m *mocks.MockappEnvSelector) {
				m.EXPECT().Application(taskRunAppPrompt, gomock.Any(), gomock.Any()).Times(0)
				m.EXPECT().Environment(taskRunEnvPrompt, gomock.Any(), gomock.Any(), appEnvOptionNone).AnyTimes()
			},
		},
		"don't prompt for env if security groups are specified": {
			inSecurityGroups: []string{"sg-1"},
			mockPrompt: func(m *mocks.Mockprompter) {
				m.EXPECT().Get(gomock.Any(), gomock.Any(), gomock.Any(), gomock.Any()).AnyTimes()
			},
			mockSel: func(m *mocks.MockappEnvSelector) {
				m.EXPECT().Application(taskRunAppPrompt, gomock.Any(), gomock.Any()).AnyTimes()
				m.EXPECT().Environment(taskRunEnvPrompt, gomock.Any(), gomock.Any(), appEnvOptionNone).Times(0)
			},
		},
		"selected an existing environment": {
			appName: "my-app",

			mockPrompt: func(m *mocks.Mockprompter) {
				m.EXPECT().Get(gomock.Any(), gomock.Any(), gomock.Any(), gomock.Any()).AnyTimes()
			},
			mockSel: func(m *mocks.MockappEnvSelector) {
				m.EXPECT().Environment(taskRunEnvPrompt, gomock.Any(),
					"my-app", appEnvOptionNone).Return("test", nil)
			},

			wantedEnv: "test",
			wantedApp: "my-app",
		},
		"selected None env": {
			appName: "my-app",

			mockPrompt: func(m *mocks.Mockprompter) {
				m.EXPECT().Get(gomock.Any(), gomock.Any(), gomock.Any(), gomock.Any()).AnyTimes()
			},
			mockSel: func(m *mocks.MockappEnvSelector) {
				m.EXPECT().Environment(taskRunEnvPrompt, gomock.Any(),
					"my-app", appEnvOptionNone).Return(appEnvOptionNone, nil)
			},

			wantedEnv: "",
			wantedApp: "my-app",
		},
		"error selecting environment": {
			appName: "my-app",

			mockPrompt: func(m *mocks.Mockprompter) {
				m.EXPECT().Get(gomock.Any(), gomock.Any(), gomock.Any(), gomock.Any()).AnyTimes()
			},
			mockSel: func(m *mocks.MockappEnvSelector) {
				m.EXPECT().Environment(taskRunEnvPrompt, gomock.Any(), gomock.Any(), appEnvOptionNone).
					Return("", fmt.Errorf("error selecting environment"))
			},

			wantedError: errors.New("ask for environment: error selecting environment"),
		},
	}

	for name, tc := range testCases {
		t.Run(name, func(t *testing.T) {
			ctrl := gomock.NewController(t)
			defer ctrl.Finish()

			mockSel := mocks.NewMockappEnvSelector(ctrl)
			mockPrompter := mocks.NewMockprompter(ctrl)

			if tc.mockSel != nil {
				tc.mockSel(mockSel)
			}

			if tc.mockPrompt != nil {
				tc.mockPrompt(mockPrompter)
			}

			opts := runTaskOpts{
				runTaskVars: runTaskVars{
					appName:                     tc.appName,
					groupName:                   tc.inName,
					env:                         tc.inEnv,
					useDefaultSubnetsAndCluster: tc.inDefault,
					subnets:                     tc.inSubnets,
					securityGroups:              tc.inSecurityGroups,
					cluster:                     tc.inCluster,
				},
				sel: mockSel,
			}

			err := opts.Ask()

			if tc.wantedError == nil {
				require.NoError(t, err)
				require.Equal(t, tc.wantedEnv, opts.env)
				require.Equal(t, tc.wantedApp, opts.appName)
				if tc.wantedName != "" {
					require.Equal(t, tc.wantedName, opts.groupName)
				}
			} else {
				require.EqualError(t, tc.wantedError, err.Error())
			}
		})
	}
}

type runTaskMocks struct {
	deployer             *mocks.MocktaskDeployer
	repository           *mocks.MockrepositoryService
	runner               *mocks.MocktaskRunner
	store                *mocks.Mockstore
	eventsWriter         *mocks.MockeventsWriter
	defaultClusterGetter *mocks.MockdefaultClusterGetter
	publicIPGetter       *mocks.MockpublicIPGetter
}

func mockHasDefaultCluster(m runTaskMocks) {
	m.defaultClusterGetter.EXPECT().HasDefaultCluster().Return(true, nil).AnyTimes()
}

func mockRepositoryAnytime(m runTaskMocks) {
	m.repository.EXPECT().BuildAndPush(gomock.Any(), gomock.Any()).AnyTimes()
	m.repository.EXPECT().URI().AnyTimes()
}

func TestTaskRunOpts_Execute(t *testing.T) {
	const (
		inGroupName = "my-task"
		mockRepoURI = "uri/repo"
		tag         = "tag"
	)
	defaultBuildArguments := exec.BuildArguments{
		Context:  filepath.Dir(defaultDockerfilePath),
		ImageTag: imageTagLatest,
	}

	testCases := map[string]struct {
		inSecrets    map[string]string
		inImage      string
		inTag        string
		inFollow     bool
		inCommand    string
		inEntryPoint string

		inEnv string

		setupMocks func(m runTaskMocks)

		wantedError error
	}{
		"check if default cluster exists if deploying to default cluster": {
			setupMocks: func(m runTaskMocks) {
				m.store.EXPECT().GetEnvironment(gomock.Any(), gomock.Any()).AnyTimes()
				m.defaultClusterGetter.EXPECT().HasDefaultCluster().Return(true, nil)
				m.deployer.EXPECT().DeployTask(gomock.Any(), gomock.Any()).Return(nil).AnyTimes()
				mockRepositoryAnytime(m)
				m.runner.EXPECT().Run().AnyTimes()
			},
		},
		"do not check for default cluster if deploying to environment": {
			inEnv: "test",
			setupMocks: func(m runTaskMocks) {
				m.defaultClusterGetter.EXPECT().HasDefaultCluster().Times(0)
				m.store.EXPECT().
					GetEnvironment(gomock.Any(), "test").
					Return(&config.Environment{
						ExecutionRoleARN: "env execution role",
					}, nil)
				m.deployer.EXPECT().DeployTask(gomock.Any(), gomock.Any(), gomock.Any()).Return(nil).AnyTimes()
				mockRepositoryAnytime(m)
				m.runner.EXPECT().Run().AnyTimes()
			},
		},
		"error deploying resources": {
			setupMocks: func(m runTaskMocks) {
				m.store.EXPECT().GetEnvironment(gomock.Any(), gomock.Any()).AnyTimes()
				m.deployer.EXPECT().DeployTask(gomock.Any(), &deploy.CreateTaskResourcesInput{
					Name:       inGroupName,
					Image:      "",
					Command:    []string{},
					EntryPoint: []string{},
				}).Return(errors.New("error deploying"))
				mockHasDefaultCluster(m)
			},
			wantedError: errors.New("provision resources for task my-task: error deploying"),
		},
		"error updating resources": {
			setupMocks: func(m runTaskMocks) {
				m.store.EXPECT().GetEnvironment(gomock.Any(), gomock.Any()).AnyTimes()
				m.deployer.EXPECT().DeployTask(gomock.Any(), &deploy.CreateTaskResourcesInput{
					Name:       inGroupName,
					Image:      "",
					Command:    []string{},
					EntryPoint: []string{},
				}).Return(nil)
				m.repository.EXPECT().BuildAndPush(gomock.Any(), gomock.Eq(&defaultBuildArguments))
				m.repository.EXPECT().URI().Return(mockRepoURI)
				m.deployer.EXPECT().DeployTask(gomock.Any(), &deploy.CreateTaskResourcesInput{
					Name:       inGroupName,
					Image:      "uri/repo:latest",
					Command:    []string{},
					EntryPoint: []string{},
				}).Times(1).Return(errors.New("error updating"))
				mockHasDefaultCluster(m)
			},
			wantedError: errors.New("update resources for task my-task: error updating"),
		},
		"error running tasks": {
			setupMocks: func(m runTaskMocks) {
				m.store.EXPECT().GetEnvironment(gomock.Any(), gomock.Any()).AnyTimes()
				m.deployer.EXPECT().DeployTask(gomock.Any(), gomock.Any()).Return(nil).Times(2)
				mockRepositoryAnytime(m)
				m.runner.EXPECT().Run().Return(nil, errors.New("error running"))
				mockHasDefaultCluster(m)
			},
			wantedError: errors.New("run task my-task: error running"),
		},
		"deploy with execution role option if env is not empty": {
			inEnv: "test",
			setupMocks: func(m runTaskMocks) {
				m.store.EXPECT().GetEnvironment(gomock.Any(), "test").
					Return(&config.Environment{
						ExecutionRoleARN: "env execution role",
					}, nil)
				m.deployer.EXPECT().DeployTask(gomock.Any(), gomock.Any(), gomock.Len(1)).AnyTimes() // NOTE: matching length because gomock is unable to match function arguments.
				mockRepositoryAnytime(m)
				m.runner.EXPECT().Run().AnyTimes()
				m.defaultClusterGetter.EXPECT().HasDefaultCluster().Times(0)
			},
		},
		"deploy without execution role option if env is empty": {
			setupMocks: func(m runTaskMocks) {
				m.store.EXPECT().GetEnvironment(gomock.Any(), gomock.Any()).Times(0)
				m.deployer.EXPECT().DeployTask(gomock.Any(), gomock.Any(), gomock.Len(0)).AnyTimes() // NOTE: matching length because gomock is unable to match function arguments.
				mockRepositoryAnytime(m)
				m.runner.EXPECT().Run().AnyTimes()
				mockHasDefaultCluster(m)
			},
		},
		"append 'latest' to image tag": {
			inTag: tag,
			setupMocks: func(m runTaskMocks) {
				m.store.EXPECT().GetEnvironment(gomock.Any(), gomock.Any()).AnyTimes()
				m.deployer.EXPECT().DeployTask(gomock.Any(), gomock.Any()).AnyTimes()
				m.repository.EXPECT().BuildAndPush(gomock.Any(), gomock.Eq(
					&exec.BuildArguments{
						Context:        filepath.Dir(defaultDockerfilePath),
						ImageTag:       imageTagLatest,
						AdditionalTags: []string{tag},
					}),
				)
				m.repository.EXPECT().URI().AnyTimes()
				m.runner.EXPECT().Run().AnyTimes()
				mockHasDefaultCluster(m)
			},
		},
		"update image to task resource if image is not provided": {
			inSecrets: map[string]string{
				"quiet": "shh",
			},
			inCommand:    `/bin/sh -c "curl $ECS_CONTAINER_METADATA_URI_V4"`,
			inEntryPoint: `exec "some command"`,
			setupMocks: func(m runTaskMocks) {
				m.store.EXPECT().GetEnvironment(gomock.Any(), gomock.Any()).AnyTimes()
				m.deployer.EXPECT().DeployTask(gomock.Any(), &deploy.CreateTaskResourcesInput{
					Name:  inGroupName,
					Image: "",
					Secrets: map[string]string{
						"quiet": "shh",
					},
					Command:    []string{"/bin/sh", "-c", "curl $ECS_CONTAINER_METADATA_URI_V4"},
					EntryPoint: []string{"exec", "some command"},
				}).Times(1).Return(nil)
				m.repository.EXPECT().BuildAndPush(gomock.Any(), gomock.Eq(&defaultBuildArguments))
				m.repository.EXPECT().URI().Return(mockRepoURI)
				m.deployer.EXPECT().DeployTask(gomock.Any(), &deploy.CreateTaskResourcesInput{
					Name:  inGroupName,
					Image: "uri/repo:latest",
					Secrets: map[string]string{
						"quiet": "shh",
					},
					Command:    []string{"/bin/sh", "-c", "curl $ECS_CONTAINER_METADATA_URI_V4"},
					EntryPoint: []string{"exec", "some command"},
				}).Times(1).Return(nil)
				m.runner.EXPECT().Run().AnyTimes()
				mockHasDefaultCluster(m)
			},
		},
		"fail to get ENI information for some tasks": {
			setupMocks: func(m runTaskMocks) {
				m.deployer.EXPECT().DeployTask(gomock.Any(), gomock.Any()).AnyTimes()
				m.runner.EXPECT().Run().Return([]*task.Task{
					{
						TaskARN: "task-1",
						ENI:     "eni-1",
					},
					{
						TaskARN: "task-2",
					},
					{
						TaskARN: "task-3",
					},
				}, nil)
				m.publicIPGetter.EXPECT().PublicIP("eni-1").Return("1.2.3", nil)
				mockHasDefaultCluster(m)
				mockRepositoryAnytime(m)
			},
		},
		"fail to get public ips": {
			setupMocks: func(m runTaskMocks) {
				m.deployer.EXPECT().DeployTask(gomock.Any(), gomock.Any()).AnyTimes()
				m.runner.EXPECT().Run().Return([]*task.Task{
					{
						TaskARN: "task-1",
						ENI:     "eni-1",
					},
				}, nil)
				m.publicIPGetter.EXPECT().PublicIP("eni-1").Return("", errors.New("some error"))
				mockHasDefaultCluster(m)
				mockRepositoryAnytime(m)
			},
			// wantedError is nil because we will just not show the IP address if we can't instead of erroring out.
		},
		"fail to write events": {
			inFollow: true,
			inImage:  "image",
			setupMocks: func(m runTaskMocks) {
				m.deployer.EXPECT().DeployTask(gomock.Any(), gomock.Any()).AnyTimes()
				m.runner.EXPECT().Run().Return([]*task.Task{
					{
						TaskARN: "task-1",
						ENI:     "eni-1",
					},
				}, nil)
				m.publicIPGetter.EXPECT().PublicIP("eni-1").Return("1.2.3", nil)
				m.eventsWriter.EXPECT().WriteEventsUntilStopped().Times(1).
					Return(errors.New("error writing events"))
				mockHasDefaultCluster(m)
			},
			wantedError: errors.New("write events: error writing events"),
		},
	}

	for name, tc := range testCases {
		t.Run(name, func(t *testing.T) {
			ctrl := gomock.NewController(t)
			defer ctrl.Finish()

			mocks := runTaskMocks{
				deployer:             mocks.NewMocktaskDeployer(ctrl),
				repository:           mocks.NewMockrepositoryService(ctrl),
				runner:               mocks.NewMocktaskRunner(ctrl),
				store:                mocks.NewMockstore(ctrl),
				eventsWriter:         mocks.NewMockeventsWriter(ctrl),
				defaultClusterGetter: mocks.NewMockdefaultClusterGetter(ctrl),
				publicIPGetter:       mocks.NewMockpublicIPGetter(ctrl),
			}
			tc.setupMocks(mocks)

			opts := &runTaskOpts{
				runTaskVars: runTaskVars{
					groupName: inGroupName,

					image:      tc.inImage,
					imageTag:   tc.inTag,
					env:        tc.inEnv,
					follow:     tc.inFollow,
					secrets:    tc.inSecrets,
					command:    tc.inCommand,
					entrypoint: tc.inEntryPoint,
				},
				spinner: &mockSpinner{},
				store:   mocks.store,
			}
			opts.configureRuntimeOpts = func() error {
				opts.runner = mocks.runner
				opts.deployer = mocks.deployer
				opts.defaultClusterGetter = mocks.defaultClusterGetter
				opts.publicIPGetter = mocks.publicIPGetter
				return nil
			}
			opts.configureRepository = func() error {
				opts.repository = mocks.repository
				return nil
			}
			opts.configureEventsWriter = func(tasks []*task.Task) {
				opts.eventsWriter = mocks.eventsWriter
			}

			err := opts.Execute()
			if tc.wantedError != nil {
				require.EqualError(t, tc.wantedError, err.Error())
			} else {
				require.NoError(t, err)
			}
		})
	}
}<|MERGE_RESOLUTION|>--- conflicted
+++ resolved
@@ -88,12 +88,9 @@
 				"NAME": "my-app",
 				"ENV":  "dev",
 			},
-<<<<<<< HEAD
-=======
 			inSecrets: map[string]string{
 				"quiet": "barky doggo",
 			},
->>>>>>> 2a8458b9
 			inCommand:    "echo hello world",
 			inEntryPoint: "exec 'enter here'",
 
@@ -316,7 +313,6 @@
 
 			opts := runTaskOpts{
 				runTaskVars: runTaskVars{
-<<<<<<< HEAD
 					appName:                     tc.appName,
 					count:                       tc.inCount,
 					cpu:                         tc.inCPU,
@@ -330,27 +326,10 @@
 					securityGroups:              tc.inSecurityGroups,
 					dockerfilePath:              tc.inDockerfilePath,
 					envVars:                     tc.inEnvVars,
+					secrets:                     tc.inSecrets,
 					command:                     tc.inCommand,
 					entrypoint:                  tc.inEntryPoint,
 					useDefaultSubnetsAndCluster: tc.inDefault,
-=======
-					appName:           tc.appName,
-					count:             tc.inCount,
-					cpu:               tc.inCPU,
-					memory:            tc.inMemory,
-					groupName:         tc.inName,
-					image:             tc.inImage,
-					env:               tc.inEnv,
-					taskRole:          tc.inTaskRole,
-					subnets:           tc.inSubnets,
-					securityGroups:    tc.inSecurityGroups,
-					dockerfilePath:    tc.inDockerfilePath,
-					envVars:           tc.inEnvVars,
-					secrets:           tc.inSecrets,
-					command:           tc.inCommand,
-					entrypoint:        tc.inEntryPoint,
-					useDefaultSubnets: tc.inDefault,
->>>>>>> 2a8458b9
 				},
 				isDockerfileSet: tc.isDockerfileSet,
 
