// Copyright Amazon.com, Inc. or its affiliates. All Rights Reserved.
// SPDX-License-Identifier: Apache-2.0

package cli

import (
	"fmt"
	"strings"

	"github.com/aws/copilot-cli/internal/pkg/manifest"
	"github.com/aws/copilot-cli/internal/pkg/template"
)

// Long flag names.
const (
	// Common flags.
	nameFlag     = "name"
	appFlag      = "app"
	envFlag      = "env"
	workloadFlag = "workload"
	svcTypeFlag  = "svc-type"
	jobTypeFlag  = "job-type"
	typeFlag     = "type"
	profileFlag  = "profile"
	yesFlag      = "yes"
	jsonFlag     = "json"
	allFlag      = "all"

	// Command specific flags.
	dockerFileFlag        = "dockerfile"
	imageTagFlag          = "tag"
	resourceTagsFlag      = "resource-tags"
	stackOutputDirFlag    = "output-dir"
	limitFlag             = "limit"
	followFlag            = "follow"
	sinceFlag             = "since"
	startTimeFlag         = "start-time"
	endTimeFlag           = "end-time"
	tasksFlag             = "tasks"
	prodEnvFlag           = "prod"
	deployFlag            = "deploy"
	resourcesFlag         = "resources"
	githubURLFlag         = "github-url"
	repoURLFlag           = "url"
	githubAccessTokenFlag = "github-access-token"
	gitBranchFlag         = "git-branch"
	envsFlag              = "environments"
	domainNameFlag        = "domain"
	localFlag             = "local"
	deleteSecretFlag      = "delete-secret"
	svcPortFlag           = "port"

	storageTypeFlag         = "storage-type"
	storagePartitionKeyFlag = "partition-key"
	storageSortKeyFlag      = "sort-key"
	storageNoSortFlag       = "no-sort"
	storageLSIConfigFlag    = "lsi"
	storageNoLSIFlag        = "no-lsi"

	taskGroupNameFlag  = "task-group-name"
	countFlag          = "count"
	cpuFlag            = "cpu"
	memoryFlag         = "memory"
	imageFlag          = "image"
	taskRoleFlag       = "task-role"
	executionRoleFlag  = "execution-role"
	subnetsFlag        = "subnets"
	securityGroupsFlag = "security-groups"
	envVarsFlag        = "env-vars"
	commandFlag        = "command"
	entrypointFlag     = "entrypoint"
	taskDefaultFlag    = "default"

	vpcIDFlag          = "import-vpc-id"
	publicSubnetsFlag  = "import-public-subnets"
	privateSubnetsFlag = "import-private-subnets"

	vpcCIDRFlag            = "override-vpc-cidr"
	publicSubnetCIDRsFlag  = "override-public-cidrs"
	privateSubnetCIDRsFlag = "override-private-cidrs"

	defaultConfigFlag = "default-config"

	accessKeyIDFlag     = "aws-access-key-id"
	secretAccessKeyFlag = "aws-secret-access-key"
	sessionTokenFlag    = "aws-session-token"
	regionFlag          = "region"

	retriesFlag  = "retries"
	timeoutFlag  = "timeout"
	scheduleFlag = "schedule"

	taskIDFlag    = "task-id"
	containerFlag = "container"
<<<<<<< HEAD
	clusterFlag   = "cluster"
=======
>>>>>>> 5274b273
)

// Short flag names.
// A short flag only exists if the flag or flag set is mandatory by the command.
const (
	nameFlagShort     = "n"
	appFlagShort      = "a"
	envFlagShort      = "e"
	typeFlagShort     = "t"
	workloadFlagShort = "w"

	dockerFileFlagShort        = "d"
	commandFlagShort           = "c"
	imageFlagShort             = "i"
	repoURLFlagShort           = "u"
	githubAccessTokenFlagShort = "t"
	gitBranchFlagShort         = "b"
	envsFlagShort              = "e"

	scheduleFlagShort = "s"
)

// Descriptions for flags.
var (
	svcTypeFlagDescription = fmt.Sprintf(`Type of service to create. Must be one of:
%s`, strings.Join(template.QuoteSliceFunc(manifest.ServiceTypes), ", "))
	imageFlagDescription = fmt.Sprintf(`The location of an existing Docker image.
Mutually exclusive with -%s, --%s`, dockerFileFlagShort, dockerFileFlag)
	dockerFileFlagDescription = fmt.Sprintf(`Path to the Dockerfile.
Mutually exclusive with -%s, --%s`, imageFlagShort, imageFlag)
	storageTypeFlagDescription = fmt.Sprintf(`Type of storage to add. Must be one of:
%s`, strings.Join(template.QuoteSliceFunc(storageTypes), ", "))
	jobTypeFlagDescription = fmt.Sprintf(`Type of job to create. Must be one of:
%s`, strings.Join(template.QuoteSliceFunc(manifest.JobTypes), ", "))
	wkldTypeFlagDescription = fmt.Sprintf(`Type of job or svc to create. Must be one of:
%s`, strings.Join(template.QuoteSliceFunc(manifest.WorkloadTypes), ", "))

	subnetsFlagDescription = fmt.Sprintf(`Optional. The subnet IDs for the task to use. Can be specified multiple times.
Cannot be specified with '%s', '%s' or '%s'.`, appFlag, envFlag, taskDefaultFlag)
	securityGroupsFlagDescription = fmt.Sprintf(`Optional. The security group IDs for the task to use. Can be specified multiple times.
Cannot be specified with '%s' or '%s'.`, appFlag, envFlag)
	taskRunDefaultFlagDescription = fmt.Sprintf(`Optional. Run tasks in default cluster and default subnets. 
Cannot be specified with '%s', '%s' or '%s'.`, appFlag, envFlag, subnetsFlag)
	taskExecDefaultFlagDescription = fmt.Sprintf(`Optional. Execute commands in running tasks in default cluster and default subnets. 
Cannot be specified with '%s' or '%s'.`, appFlag, envFlag)
	taskDeleteDefaultFlagDescription = fmt.Sprintf(`Optional. Delete a task which was launched in the default cluster and subnets.
Cannot be specified with '%s' or '%s'`, appFlag, envFlag)
	taskEnvFlagDescription = fmt.Sprintf(`Optional. Name of the environment.
Cannot be specified with '%s', '%s' or '%s'`, taskDefaultFlag, subnetsFlag, securityGroupsFlag)
	taskAppFlagDescription = fmt.Sprintf(`Optional. Name of the application.
Cannot be specified with '%s', '%s' or '%s'`, taskDefaultFlag, subnetsFlag, securityGroupsFlag)
)

const (
	appFlagDescription      = "Name of the application."
	envFlagDescription      = "Name of the environment."
	svcFlagDescription      = "Name of the service."
	jobFlagDescription      = "Name of the job."
	workloadFlagDescription = "Name of the service or job."
	nameFlagDescription     = "Name of the service, job, or task group."
	pipelineFlagDescription = "Name of the pipeline."
	profileFlagDescription  = "Name of the profile."
	yesFlagDescription      = "Skips confirmation prompt."
	execYesFlagDescription  = "Optional. Whether to update the Session Manager Plugin."
	jsonFlagDescription     = "Optional. Outputs in JSON format."

	imageTagFlagDescription     = `Optional. The container image tag.`
	resourceTagsFlagDescription = `Optional. Labels with a key and value separated with commas.
Allows you to categorize resources.`
	stackOutputDirFlagDescription = "Optional. Writes the stack template and template configuration to a directory."
	prodEnvFlagDescription        = "If the environment contains production services."

	limitFlagDescription = `Optional. The maximum number of log events returned. Default is 10
unless any time filtering flags are set.`
	followFlagDescription = "Optional. Specifies if the logs should be streamed."
	sinceFlagDescription  = `Optional. Only return logs newer than a relative duration like 5s, 2m, or 3h.
Defaults to all logs. Only one of start-time / since may be used.`
	startTimeFlagDescription = `Optional. Only return logs after a specific date (RFC3339).
Defaults to all logs. Only one of start-time / since may be used.`
	endTimeFlagDescription = `Optional. Only return logs before a specific date (RFC3339).
Defaults to all logs. Only one of end-time / follow may be used.`
	tasksLogsFlagDescription = "Optional. Only return logs from specific task IDs."

	deployTestFlagDescription        = `Deploy your service or job to a "test" environment.`
	githubURLFlagDescription         = "(Deprecated.) Use --url instead. Repository URL to trigger your pipeline."
	repoURLFlagDescription           = "The repository URL to trigger your pipeline."
	githubAccessTokenFlagDescription = "GitHub personal access token for your repository."
	gitBranchFlagDescription         = "Branch used to trigger your pipeline."
	pipelineEnvsFlagDescription      = "Environments to add to the pipeline."
	domainNameFlagDescription        = "Optional. Your existing custom domain name."
	envResourcesFlagDescription      = "Optional. Show the resources in your environment."
	svcResourcesFlagDescription      = "Optional. Show the resources in your service."
	pipelineResourcesFlagDescription = "Optional. Show the resources in your pipeline."
	localSvcFlagDescription          = "Only show services in the workspace."
	localJobFlagDescription          = "Only show jobs in the workspace."
	deleteSecretFlagDescription      = "Deletes AWS Secrets Manager secret associated with a pipeline source repository."
	svcPortFlagDescription           = "Optional. The port on which your service listens."

	storageFlagDescription             = "Name of the storage resource to create."
	storageWorkloadFlagDescription     = "Name of the service or job to associate with storage."
	storagePartitionKeyFlagDescription = `Partition key for the DDB table.
Must be of the format '<keyName>:<dataType>'.`
	storageSortKeyFlagDescription = `Optional. Sort key for the DDB table.
Must be of the format '<keyName>:<dataType>'.`
	storageNoSortFlagDescription    = "Optional. Skip configuring sort keys."
	storageNoLSIFlagDescription     = `Optional. Don't ask about configuring alternate sort keys.`
	storageLSIConfigFlagDescription = `Optional. Attribute to use as an alternate sort key. May be specified up to 5 times.
Must be of the format '<keyName>:<dataType>'.`

	countFlagDescription         = "Optional. The number of tasks to set up."
	cpuFlagDescription           = "Optional. The number of CPU units to reserve for each task."
	memoryFlagDescription        = "Optional. The amount of memory to reserve in MiB for each task."
	taskRoleFlagDescription      = "Optional. The ARN of the role for the task to use."
	executionRoleFlagDescription = "Optional. The ARN of the role that grants the container agent permission to make AWS API calls."
	envVarsFlagDescription       = "Optional. Environment variables specified by key=value separated with commas."
	runCommandFlagDescription    = `Optional. The command that is passed to "docker run" to override the default command.`
	entrypointFlagDescription    = `Optional. The entrypoint that is passed to "docker run" to override the default entrypoint.`
	taskGroupFlagDescription     = `Optional. The group name of the task. 
Tasks with the same group name share the same set of resources. 
(default directory name)`
	taskImageTagFlagDescription = `Optional. The container image tag in addition to "latest".`

	vpcIDFlagDescription          = "Optional. Use an existing VPC ID."
	publicSubnetsFlagDescription  = "Optional. Use existing public subnet IDs."
	privateSubnetsFlagDescription = "Optional. Use existing private subnet IDs."

	vpcCIDRFlagDescription            = "Optional. Global CIDR to use for VPC (default 10.0.0.0/16)."
	publicSubnetCIDRsFlagDescription  = "Optional. CIDR to use for public subnets (default 10.0.0.0/24,10.0.1.0/24)."
	privateSubnetCIDRsFlagDescription = "Optional. CIDR to use for private subnets (default 10.0.2.0/24,10.0.3.0/24)."

	defaultConfigFlagDescription = "Optional. Skip prompting and use default environment configuration."

	accessKeyIDFlagDescription     = "Optional. An AWS access key."
	secretAccessKeyFlagDescription = "Optional. An AWS secret access key."
	sessionTokenFlagDescription    = "Optional. An AWS session token for temporary credentials."
	envRegionTokenFlagDescription  = "Optional. An AWS region where the environment will be created."

	retriesFlagDescription = "Optional. The number of times to try restarting the job on a failure."
	timeoutFlagDescription = `Optional. The total execution time for the task, including retries.
Accepts valid Go duration strings. For example: "2h", "1h30m", "900s".`
	scheduleFlagDescription = `The schedule on which to run this job. 
Accepts cron expressions of the format (M H DoM M DoW) and schedule definition strings. 
For example: "0 * * * *", "@daily", "@weekly", "@every 1h30m".
AWS Schedule Expressions of the form "rate(10 minutes)" or "cron(0 12 L * ? 2021)"
are also accepted.`

	upgradeAllEnvsDescription = "Optional. Upgrade all environments."

	taskIDFlagDescription      = "Optional. ID of the task you want to exec in."
	execCommandFlagDescription = `Optional. The command that is passed to a running container.`
	containerFlagDescription   = "Optional. The specific container you want to exec in. By default the first essential container will be used."
<<<<<<< HEAD
	clusterFlagDescription     = "Optional. Specifies which cluster to use. Mutually exclusive with --app or --env."
=======
>>>>>>> 5274b273
)<|MERGE_RESOLUTION|>--- conflicted
+++ resolved
@@ -92,10 +92,6 @@
 
 	taskIDFlag    = "task-id"
 	containerFlag = "container"
-<<<<<<< HEAD
-	clusterFlag   = "cluster"
-=======
->>>>>>> 5274b273
 )
 
 // Short flag names.
@@ -247,8 +243,4 @@
 	taskIDFlagDescription      = "Optional. ID of the task you want to exec in."
 	execCommandFlagDescription = `Optional. The command that is passed to a running container.`
 	containerFlagDescription   = "Optional. The specific container you want to exec in. By default the first essential container will be used."
-<<<<<<< HEAD
-	clusterFlagDescription     = "Optional. Specifies which cluster to use. Mutually exclusive with --app or --env."
-=======
->>>>>>> 5274b273
 )