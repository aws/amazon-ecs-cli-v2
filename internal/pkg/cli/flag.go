--- conflicted
+++ resolved
@@ -195,13 +195,10 @@
 Defaults to all logs. Only one of start-time / since may be used.`
 	endTimeFlagDescription = `Optional. Only return logs before a specific date (RFC3339).
 Defaults to all logs. Only one of end-time / follow may be used.`
-<<<<<<< HEAD
 	tasksLogsFlagDescription               = "Optional. Only return logs from specific task IDs."
 	includeStateMachineLogsFlagDescription = "Optional. Include logs from the state machine executions."
-=======
-	tasksLogsFlagDescription = "Optional. Only return logs from specific task IDs."
-	logGroupFlagDescription  = "Optional. Only return logs from specific log group."
->>>>>>> 3714eb5e
+	tasksLogsFlagDescription               = "Optional. Only return logs from specific task IDs."
+	logGroupFlagDescription                = "Optional. Only return logs from specific log group."
 
 	deployTestFlagDescription        = `Deploy your service or job to a "test" environment.`
 	githubURLFlagDescription         = "(Deprecated.) Use --url instead. Repository URL to trigger your pipeline."
