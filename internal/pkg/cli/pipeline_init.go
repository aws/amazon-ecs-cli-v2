// Copyright 2019 Amazon.com, Inc. or its affiliates. All Rights Reserved.
// SPDX-License-Identifier: Apache-2.0

package cli

import (
	"bytes"
	"errors"
	"fmt"
	"os"
	"path/filepath"
	"regexp"
	"strings"

	"github.com/aws/amazon-ecs-cli-v2/internal/pkg/archer"
	"github.com/aws/amazon-ecs-cli-v2/internal/pkg/manifest"
	"github.com/aws/amazon-ecs-cli-v2/internal/pkg/store"
	"github.com/aws/amazon-ecs-cli-v2/internal/pkg/store/secretsmanager"
	"github.com/aws/amazon-ecs-cli-v2/internal/pkg/term/color"
	"github.com/aws/amazon-ecs-cli-v2/internal/pkg/term/command"
	"github.com/aws/amazon-ecs-cli-v2/internal/pkg/term/log"
	"github.com/aws/amazon-ecs-cli-v2/internal/pkg/workspace"
	"github.com/aws/amazon-ecs-cli-v2/templates"
	"github.com/gobuffalo/packd"

	"github.com/spf13/afero"
	"github.com/spf13/cobra"
)

const (
	pipelineAddEnvPrompt                 = "Would you like to add an environment to your pipeline?"
	pipelineAddMoreEnvPrompt             = "Would you like to add another environment to your pipeline?"
	pipelineAddEnvHelpPrompt             = "Adds an environment that corresponds to a deployment stage in your pipeline. Environments are added sequentially."
	pipelineAddMoreEnvHelpPrompt         = "Adds another environment that corresponds to a deployment stage in your pipeline. Environments are added sequentially."
	pipelineSelectEnvPrompt              = "Which environment would you like to add to your pipeline?"
	pipelineSelectGitHubOwnerPrompt      = "Which GitHub owner would you like to use for your application?"
	pipelineSelectGitHubOwnerHelpPrompt  = `Owner name of the GitHub repository that linked to your workspace. Pushing to this repository will trigger your pipeline build stage. For example, the owner of https://github.com/aws/amazon-ecs-cli-v2/ is "aws".`
	pipelineSelectGitHubRepoPrompt       = "Which GitHub repository would you like to use for your application?"
	pipelineSelectGitHubRepoHelpPrompt   = "The GitHub repository linked to your workspace. Pushing to this repository will trigger your pipeline build stage."
	pipelineSelectGitHubBranchPrompt     = "Which branch would you like to use?"
	pipelineSelectGitHubBranchHelpPrompt = "Name of the branch that you wish to use in your GitHub repository."
)

const (
	buildspecTemplatePath          = "cicd/buildspec.yml"
	integTestBuildspecTemplatePath = "cicd/" + manifest.IntegTestBuildspecFileName
	githubURL                      = "github.com/"
	masterBranch                   = "master"
)

var errNoEnvsInProject = errors.New("there were no more environments found that can be added to your pipeline. Please run `ecs-preview env init` to create a new environment")

// InitPipelineOpts holds the configuration needed to create a new pipeilne
type InitPipelineOpts struct {
	// Fields with matching flags.
	Environments      []string
	GitHubOwner       string
	GitHubRepo        string
	GitHubAccessToken string
	GitHubBranch      string
	PipelineFilename  string
	// TODO add pipeline file (to write to different file than pipeline.yml?)

	// Interfaces to interact with dependencies.
	workspace      archer.Workspace
	secretsmanager archer.SecretsManager
	box            packd.Box
	runner         runner

	// Outputs stored on successful actions.
	manifestPath            string
	buildspecPath           string
	integTestBuildspecPaths []string
	secretName              string

	// Caches environments
	projectEnvs []string
	fsUtils     *afero.Afero
	buffer      bytes.Buffer

	*GlobalOpts
}

// NewInitPipelineOpts returns a new InitPipelineOpts struct.
func NewInitPipelineOpts() *InitPipelineOpts {
	return &InitPipelineOpts{
		runner:     command.New(),
		fsUtils:    &afero.Afero{Fs: afero.NewOsFs()},
		GlobalOpts: NewGlobalOpts(),
	}
}

// Ask prompts for fields that are required but not passed in.
func (opts *InitPipelineOpts) Ask() error {
	if len(opts.Environments) == 0 {
		if err := opts.selectEnvironments(); err != nil {
			return err
		}
	}

	if opts.GitHubOwner == "" {
		if err := opts.selectGitHubOwner(); err != nil {
			return err
		}
	}

	if opts.GitHubRepo == "" {
		if err := opts.selectGitHubRepo(); err != nil {
			return err
		}
	}

	if opts.GitHubAccessToken == "" {
		if err := opts.getGitHubAccessToken(); err != nil {
			return err
		}
	}

	if opts.GitHubBranch == "" {
		opts.GitHubBranch = masterBranch
	}

	return nil
}

// Validate returns an error if the flag values passed by the user are invalid.
func (opts *InitPipelineOpts) Validate() error {
	// TODO add validation for flags
	if opts.ProjectName() == "" {
		return errNoProjectInWorkspace
	}

	return nil
}

// Execute writes the pipeline manifest file.
func (opts *InitPipelineOpts) Execute() error {
	secretName := opts.createSecretName()
	_, err := opts.secretsmanager.CreateSecret(secretName, opts.GitHubAccessToken)

	if err != nil {
		var existsErr *secretsmanager.ErrSecretAlreadyExists
		if !errors.As(err, &existsErr) {
			return err
		}
		log.Successf("Secret already exists for %s! Do nothing.\n", color.HighlightUserInput(opts.GitHubRepo))
	}
	opts.secretName = secretName

	apps, err := opts.workspace.Apps()
	if err != nil {
		return fmt.Errorf("could not retrieve apps in this workspace: %w", err)
	}

	// write pipeline.yml file, populate with:
	//   - github repo as source
	//   - stage names (environments)
	//   - enable/disable transition to prod envs
	manifestPath, err := opts.createPipelineManifest(apps)
	if err != nil {
		return err
	}
	opts.manifestPath = manifestPath

	buildspecPath, err := opts.createBuildspec()
	if err != nil {
		return err
	}
	opts.buildspecPath = buildspecPath
	integTestBuildspecPaths, err := opts.createIntegTestBuildspecPerApp(apps)
	if err != nil {
		return err
	}
	opts.integTestBuildspecPaths = integTestBuildspecPaths

	log.Successf("Wrote the pipeline manifest for %s at '%s'\n", color.HighlightUserInput(opts.GitHubRepo), color.HighlightResource(relPath(opts.manifestPath)))
	log.Successf("Wrote the buildspec for the pipeline's build stage at '%s'\n", color.HighlightResource(relPath(opts.buildspecPath)))
	log.Successf("Wrote the buildspecs for each of the app in the pipeline: '%s'\n", color.HighlightResource(fmt.Sprintf("%v", opts.integTestBuildspecPaths)))
	log.Infoln("The manifest contains configurations for your CodePipeline resources, such as your pipeline stages and build steps.")
	log.Infoln("The buildspec contains the commands to build and push your container images to your ECR repositories.")

	// TODO deploy manifest file

	return nil
}

// RecommendedActions returns follow-up actions the user can take after successfully executing the command.
func (opts *InitPipelineOpts) RecommendedActions() []string {
	return []string{
		fmt.Sprintf("Update the %s phase of your buildspec to unit test your applications before pushing the images.", color.HighlightResource("build")),
		fmt.Sprint("Update your pipeline manifest to add additional stages."),
		fmt.Sprintf("Run %s to deploy your pipeline for the repository.", color.HighlightCode("ecs-preview pipeline update")),
	}
}

func (opts *InitPipelineOpts) createSecretName() string {
	return fmt.Sprintf("github-token-%s-%s", opts.projectName, opts.GitHubRepo)
}

func (opts *InitPipelineOpts) createPipelineName() string {
	return fmt.Sprintf("pipeline-%s-%s-%s", opts.projectName, opts.GitHubOwner, opts.GitHubRepo)
}

func (opts *InitPipelineOpts) createPipelineProvider() (manifest.Provider, error) {
	config := &manifest.GitHubProperties{
		OwnerAndRepository:    "https://" + githubURL + opts.GitHubOwner + "/" + opts.GitHubRepo,
		Branch:                opts.GitHubBranch,
		GithubSecretIdKeyName: opts.secretName,
	}

	return manifest.NewProvider(config)
}

func (opts *InitPipelineOpts) createPipelineManifest(apps []archer.Manifest) (string, error) {
	// TODO change this to flag
	pipelineName := opts.createPipelineName()
	provider, err := opts.createPipelineProvider()
	if err != nil {
		return "", fmt.Errorf("could not create pipeline: %w", err)
	}

	manifest, err := manifest.CreatePipeline(
		pipelineName, provider, opts.Environments, apps)
	if err != nil {
		return "", fmt.Errorf("generate a manifest: %w", err)
	}

	manifestBytes, err := manifest.Marshal()
	if err != nil {
		return "", fmt.Errorf("marshal manifest: %w", err)
	}
	manifestPath, err := opts.workspace.WriteFile(manifestBytes, workspace.PipelineFileName)
	if err != nil {
		return "", fmt.Errorf("write file %s to workspace: %w", workspace.PipelineFileName, err)
	}

	return manifestPath, nil
}

func (opts *InitPipelineOpts) createBuildspec() (string, error) {
	content, err := opts.box.FindString(buildspecTemplatePath)
	if err != nil {
		return "", fmt.Errorf("find template for %s: %w", buildspecTemplatePath, err)
	}
	path, err := opts.workspace.WriteFile([]byte(content), workspace.BuildspecFileName)
	if err != nil {
		return "", fmt.Errorf("write file %s to workspace: %w", workspace.BuildspecFileName, err)
	}
	return path, nil
}

// write the sample integration test buildspec to each app's folder
func (opts *InitPipelineOpts) createIntegTestBuildspecPerApp(apps []archer.Manifest) ([]string, error) {
	content, err := opts.box.FindString(integTestBuildspecTemplatePath)
	if err != nil {
		return nil, fmt.Errorf("find integration test template for %s: %w", integTestBuildspecTemplatePath, err)
	}

	paths := make([]string, 0, len(apps))
	for _, app := range apps {
		err := opts.fsUtils.WriteFile(app.IntegTestBuildspecPath(), []byte(content), 0644)
		if err != nil {
			return nil, fmt.Errorf("write integration test buildspec %s to app %s: %w",
				app.IntegTestBuildspecPath(), app.AppName(), err)
		}
		paths = append(paths, app.IntegTestBuildspecPath())
	}
	return paths, nil
}

func (opts *InitPipelineOpts) selectEnvironments() error {
	for {
		promptMsg := pipelineAddEnvPrompt
		promptHelpMsg := pipelineAddEnvHelpPrompt
		if len(opts.Environments) > 0 {
			promptMsg = pipelineAddMoreEnvPrompt
			promptHelpMsg = pipelineAddMoreEnvHelpPrompt
		}
		addEnv, err := opts.prompt.Confirm(promptMsg, promptHelpMsg)
		if err != nil {
			return fmt.Errorf("confirm adding an environment: %w", err)
		}
		if !addEnv {
			break
		}
		if err := opts.selectEnvironment(); err != nil {
			return fmt.Errorf("add environment: %w", err)
		}
		if len(opts.listAvailableEnvironments()) == 0 {
			break
		}
	}

	return nil
}

func (opts *InitPipelineOpts) listAvailableEnvironments() []string {
	var envs []string
	for _, env := range opts.projectEnvs {
		// Check if environment has already been added to pipeline
		if opts.envCanBeAdded(env) {
			envs = append(envs, env)
		}
	}

	return envs
}

func (opts *InitPipelineOpts) envCanBeAdded(selectedEnv string) bool {
	for _, env := range opts.Environments {
		if selectedEnv == env {
			return false
		}
	}

	return true
}

func (opts *InitPipelineOpts) selectEnvironment() error {
	envs := opts.listAvailableEnvironments()

	if len(envs) == 0 && len(opts.Environments) != 0 {
		log.Infoln("There are no more environments to add.")
		return nil
	}

	env, err := opts.prompt.SelectOne(
		pipelineSelectEnvPrompt,
		"Environment to be added as the next stage in your pipeline.",
		envs,
	)

	if err != nil {
		return err
	}

	opts.Environments = append(opts.Environments, env)

	return nil
}

// relPath returns the full path relative to the current working directory.
// If there is an error during the process, returns the full path.
func relPath(fullPath string) string {
	wkdir, err := os.Getwd()
	if err != nil {
		return fullPath
	}
	relPath, err := filepath.Rel(wkdir, fullPath)
	if err != nil {
		return fullPath
	}
	return relPath
}

func (opts *InitPipelineOpts) selectGitHubOwner() error {
	err := opts.runner.Run("git", []string{"remote", "-v"}, command.Stdout(&opts.buffer))
	if err != nil {
		return fmt.Errorf("get remote repository info: %w, run `git remote add` first please", err)
	}
	owners, _ := parseGitRemoteResult(strings.TrimSpace(opts.buffer.String()))
	opts.buffer.Reset()
	owner, err := opts.prompt.SelectOne(
		pipelineSelectGitHubOwnerPrompt,
		pipelineSelectGitHubOwnerHelpPrompt,
		owners,
	)
	if err != nil {
		return fmt.Errorf("get GitHub owner name: %w", err)
	}
	opts.GitHubOwner = owner

	return nil
}

func parseGitRemoteResult(s string) ([]string, []string) {
	var owners, repos []string
	ownerSet := make(map[string]bool)
	repoSet := make(map[string]bool)
	reOwner := regexp.MustCompile(`\:.*\/`)
	reRepo := regexp.MustCompile(`\/.*\.git`)
	items := strings.Split(s, "\n")
	for _, item := range items {
		owner := strings.TrimSuffix(strings.TrimPrefix(reOwner.FindString(item), ":"), "/")
		repo := strings.TrimSuffix(strings.TrimPrefix(reRepo.FindString(item), "/"), ".git")
		ownerSet[owner] = true
		repoSet[repo] = true
	}
	for owner := range ownerSet {
		owners = append(owners, owner)
	}
	for repo := range repoSet {
		repos = append(repos, repo)
	}
	return owners, repos
}

func (opts *InitPipelineOpts) selectGitHubRepo() error {
	err := opts.runner.Run("git", []string{"remote", "-v"}, command.Stdout(&opts.buffer))
	if err != nil {
		return fmt.Errorf("get remote repository info: %w, run `git remote add` first please", err)
	}
	_, repos := parseGitRemoteResult(strings.TrimSpace(opts.buffer.String()))
	opts.buffer.Reset()
	repo, err := opts.prompt.SelectOne(
		pipelineSelectGitHubRepoPrompt,
		pipelineSelectGitHubRepoHelpPrompt,
		repos,
	)
	if err != nil {
		return fmt.Errorf("get GitHub repository: %w", err)
	}
	opts.GitHubRepo = repo

	return nil
}

func (opts *InitPipelineOpts) getGitHubAccessToken() error {
	token, err := opts.prompt.GetSecret(
		fmt.Sprintf("Please enter your GitHub Personal Access Token for your repository: %s", opts.GitHubRepo),
		fmt.Sprintf(`The personal access token for the GitHub repository linked to your workspace. For more information on how to create a personal access token, please refer to: https://help.github.com/en/enterprise/2.17/user/authenticating-to-github/creating-a-personal-access-token-for-the-command-line.`),
	)

	if err != nil {
		return fmt.Errorf("get GitHub access token: %w", err)
	}

	opts.GitHubAccessToken = token

	return nil
}

func (opts *InitPipelineOpts) getEnvNames() ([]string, error) {
	store, err := store.New()
	if err != nil {
		return nil, fmt.Errorf("couldn't connect to environment datastore: %w", err)
	}

	envs, err := store.ListEnvironments(opts.ProjectName())
	if err != nil {
		return nil, fmt.Errorf("could not list environments for project %s: %w", opts.ProjectName(), err)
	}

	if len(envs) == 0 {
		return nil, errNoEnvsInProject
	}

	var envNames []string
	for _, env := range envs {
		envNames = append(envNames, env.Name)
	}

	return envNames, nil
}

// BuildPipelineInitCmd build the command for creating a new pipeline.
func BuildPipelineInitCmd() *cobra.Command {
	opts := NewInitPipelineOpts()
	cmd := &cobra.Command{
		Use:   "init",
		Short: "Creates a pipeline for applications in your workspace.",
		Long:  `Creates a pipeline for the applications in your workspace, using the environments associated with the applications.`,
		Example: `
  Create a pipeline for the applications in your workspace:
	/code $ ecs-preview pipeline init \
	  /code  --github-owner "gitHubUserName" \
	  /code  --github-repo "myFrontendApp" \
	  /code  --github-access-token file://myGitHubToken \
	  /code  --environments "stage,prod" \
	  /code  --deploy`,
		PreRunE: runCmdE(func(cmd *cobra.Command, args []string) error {
			if err := opts.Validate(); err != nil {
				return err
			}

			projectEnvs, err := opts.getEnvNames()
			if err != nil {
				return fmt.Errorf("couldn't get environments: %w", err)
			}
			if len(projectEnvs) == 0 {
				return errNoEnvsInProject
			}
			opts.projectEnvs = projectEnvs

			ws, err := workspace.New()
			if err != nil {
				return fmt.Errorf("workspace cannot be created: %w", err)
			}
			opts.workspace = ws

			secretsmanager, err := secretsmanager.NewStore()
			if err != nil {
				return fmt.Errorf("couldn't create secrets manager: %w", err)
			}
			opts.secretsmanager = secretsmanager
			opts.box = templates.Box()

<<<<<<< HEAD
			// TODO: move all these PreRun setups in a method so that we can test them.

			return opts.Validate()
=======
			return nil
>>>>>>> ef702bc0
		}),
		RunE: runCmdE(func(cmd *cobra.Command, args []string) error {
			if err := opts.Ask(); err != nil {
				return err
			}
			return opts.Execute()
		}),
		PostRunE: func(cmd *cobra.Command, args []string) error {
			log.Infoln()
			log.Infoln("Recommended follow-up actions:")
			for _, followup := range opts.RecommendedActions() {
				log.Infof("- %s\n", followup)
			}
			return nil
		},
	}
	cmd.Flags().StringVarP(&opts.GitHubOwner, githubOwnerFlag, githubOwnerFlagShort, "", githubOwnerFlagDescription)
	cmd.Flags().StringVarP(&opts.GitHubRepo, githubRepoFlag, githubRepoFlagShort, "", githubRepoFlagDescription)
	cmd.Flags().StringVarP(&opts.GitHubAccessToken, githubAccessTokenFlag, githubAccessTokenFlagShort, "", githubAccessTokenFlagDescription)
	cmd.Flags().StringVarP(&opts.GitHubBranch, githubBranchFlag, githubBranchFlagShort, "", githubBranchFlagDescription)
	cmd.Flags().StringSliceVarP(&opts.Environments, envsFlag, envsFlagShort, []string{}, pipelineEnvsFlagDescription)

	return cmd
}<|MERGE_RESOLUTION|>--- conflicted
+++ resolved
@@ -495,13 +495,7 @@
 			opts.secretsmanager = secretsmanager
 			opts.box = templates.Box()
 
-<<<<<<< HEAD
-			// TODO: move all these PreRun setups in a method so that we can test them.
-
-			return opts.Validate()
-=======
 			return nil
->>>>>>> ef702bc0
 		}),
 		RunE: runCmdE(func(cmd *cobra.Command, args []string) error {
 			if err := opts.Ask(); err != nil {
