--- conflicted
+++ resolved
@@ -47,19 +47,10 @@
 	buildspecTemplatePath = "cicd/buildspec.yml"
 	fmtPipelineName       = "pipeline-%s-%s" // Ex: "pipeline-appName-repoName"
 	// For a GitHub repository.
-<<<<<<< HEAD
-	githubURL        = "github.com"
-	ghProviderName   = "GitHub"
-	ghV1ProviderName = "GitHubV1"
-	defaultGHBranch  = "main"
-	fmtGHRepoURL     = "https://%s/%s/%s"   // Ex: "https://github.com/repoOwner/repoName"
-	fmtSecretName    = "github-token-%s-%s" // Ex: "github-token-appName-repoName"
-=======
 	githubURL       = "github.com"
 	defaultGHBranch = "main"
 	fmtGHRepoURL    = "https://%s/%s/%s"   // Ex: "https://github.com/repoOwner/repoName"
 	fmtSecretName   = "github-token-%s-%s" // Ex: "github-token-appName-repoName"
->>>>>>> 394cc1ba
 	// For a CodeCommit repository.
 	awsURL          = "aws.amazon.com"
 	ccIdentifier    = "codecommit"
@@ -195,11 +186,7 @@
 
 // Execute writes the pipeline manifest file.
 func (o *initPipelineOpts) Execute() error {
-<<<<<<< HEAD
-	if o.provider == ghV1ProviderName {
-=======
 	if o.provider == manifest.GithubV1ProviderName {
->>>>>>> 394cc1ba
 		if err := o.storeGitHubAccessToken(); err != nil {
 			return err
 		}
@@ -279,15 +266,6 @@
 }
 
 func (o *initPipelineOpts) askGitHubRepoDetails() error {
-<<<<<<< HEAD
-	// If the user uses a flag (now hidden) to specify a GitHub access token,
-	// GitHub version 1 (not CSC) is the provider.
-	if o.githubAccessToken != "" {
-		o.provider = ghV1ProviderName
-	} else {
-		o.provider = ghProviderName
-	}
-=======
 	// If the user uses a flag to specify a GitHub access token,
 	// GitHub version 1 (not CSC) is the provider.
 	o.provider = manifest.GithubProviderName
@@ -295,7 +273,6 @@
 		o.provider = manifest.GithubV1ProviderName
 	}
 
->>>>>>> 394cc1ba
 	repoDetails, err := ghRepoURL(o.repoURL).parse()
 	if err != nil {
 		return err
@@ -614,30 +591,18 @@
 func (o *initPipelineOpts) pipelineProvider() (manifest.Provider, error) {
 	var config interface{}
 	switch o.provider {
-<<<<<<< HEAD
-	case ghV1ProviderName:
-=======
 	case manifest.GithubV1ProviderName:
->>>>>>> 394cc1ba
 		config = &manifest.GitHubV1Properties{
 			RepositoryURL:         fmt.Sprintf(fmtGHRepoURL, githubURL, o.repoOwner, o.repoName),
 			Branch:                o.repoBranch,
 			GithubSecretIdKeyName: o.secret,
 		}
-<<<<<<< HEAD
-	case ghProviderName:
-=======
 	case manifest.GithubProviderName:
->>>>>>> 394cc1ba
 		config = &manifest.GitHubProperties{
 			RepositoryURL: fmt.Sprintf(fmtGHRepoURL, githubURL, o.repoOwner, o.repoName),
 			Branch:        o.repoBranch,
 		}
-<<<<<<< HEAD
-	case ccProviderName:
-=======
 	case manifest.CodeCommitProviderName:
->>>>>>> 394cc1ba
 		config = &manifest.CodeCommitProperties{
 			RepositoryURL: fmt.Sprintf(fmtCCRepoURL, o.ccRegion, awsURL, o.repoName),
 			Branch:        o.repoBranch,
