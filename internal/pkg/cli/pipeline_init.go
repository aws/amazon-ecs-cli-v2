--- conflicted
+++ resolved
@@ -59,13 +59,8 @@
 	fmtCCRepoURL    = "https://%s.console.%s/codesuite/codecommit/repositories/%s/browse" // Ex: "https://region.console.aws.amazon.com/codesuite/codecommit/repositories/repoName/browse"
 	// For a Bitbucket repository.
 	bbURL           = "bitbucket.org"
-<<<<<<< HEAD
-	defaultBBBranch = "master"
+	defaultBBBranch = "main"
 	fmtBBRepoURL    = "https://%s/%s/%s" // Ex: "https://bitbucket.org/repoOwner/repoName"
-=======
-	defaultBBBranch = "main"
-	fmtBBRepoURL    = "https://%s@%s/%s/%s" // Ex: "https://repoOwner@bitbucket.org/repoOwner/repoName
->>>>>>> 385dc66a
 )
 
 var (
