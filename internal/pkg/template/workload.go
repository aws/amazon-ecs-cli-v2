// Copyright Amazon.com, Inc. or its affiliates. All Rights Reserved.
// SPDX-License-Identifier: Apache-2.0

package template

import (
	"bytes"
	"fmt"
	"text/template"

	"github.com/google/uuid"

	"github.com/aws/aws-sdk-go/service/ecs"
)

// Constants for template paths.
const (
	// Paths of workload cloudformation templates under templates/workloads/.
	fmtWkldCFTemplatePath         = "workloads/%s/%s/cf.yml"
	fmtWkldPartialsCFTemplatePath = "workloads/partials/cf/%s.yml"

	// Directories under templates/workloads/.
	servicesDirName = "services"
	jobDirName      = "jobs"

	// Names of workload templates.
	lbWebSvcTplName     = "lb-web"
	backendSvcTplName   = "backend"
	scheduledJobTplName = "scheduled-job"
)

// Constants for workload options.
const (
	// AWS VPC networking configuration.
	EnablePublicIP          = "ENABLED"
	DisablePublicIP         = "DISABLED"
	PublicSubnetsPlacement  = "PublicSubnets"
	PrivateSubnetsPlacement = "PrivateSubnets"
)

var (
	// Template names under "workloads/partials/cf/".
	partialsWorkloadCFTemplateNames = []string{
		"loggroup",
		"envvars",
		"secrets",
		"executionrole",
		"taskrole",
		"fargate-taskdef-base-properties",
		"service-base-properties",
		"servicediscovery",
		"addons",
		"sidecars",
		"logconfig",
		"autoscaling",
		"eventrule",
		"state-machine",
		"state-machine-definition.json",
		"efs-access-point",
		"env-controller",
		"mount-points",
		"volumes",
		"image-overrides",
	}
)

// WorkloadNestedStackOpts holds configuration that's needed if the workload stack has a nested stack.
type WorkloadNestedStackOpts struct {
	StackName string

	VariableOutputs      []string
	SecretOutputs        []string
	PolicyOutputs        []string
	SecurityGroupOutputs []string
}

// SidecarOpts holds configuration that's needed if the service has sidecar containers.
type SidecarOpts struct {
	Name        *string
	Image       *string
	Essential   *bool
	Port        *string
	Protocol    *string
	CredsParam  *string
	Variables   map[string]string
	Secrets     map[string]string
	MountPoints []*MountPoint
}

// StorageOpts holds data structures for rendering Volumes and Mount Points
type StorageOpts struct {
	Volumes           []*Volume
	MountPoints       []*MountPoint
	EFSPerms          []*EFSPermission
	ManagedVolumeInfo *ManagedVolumeCreationInfo // Used for delegating CreationInfo for Copilot-managed EFS.
}

func (s *StorageOpts) RequiresEFSCreation() bool {
	return s.ManagedVolumeInfo != nil
}

// EFSPermission holds information needed to render an IAM policy statement.
type EFSPermission struct {
	FilesystemID  *string
	Write         bool
	AccessPointID *string
}

// MountPoint holds information needed to render a MountPoint in a containerdefinition.
type MountPoint struct {
	ContainerPath *string
	ReadOnly      *bool
	SourceVolume  *string
}

// Volume contains fields that render a volume, its name, and EFSVolumeConfiguration
type Volume struct {
	Name *string

	EFS *EFSVolumeConfiguration
}

// ManagedVolumeCreationInfo holds information about how to create Copilot-managed access points.
type ManagedVolumeCreationInfo struct {
	Name    *string
	DirName *string
	UID     *uint32
	GID     *uint32
}

type EFSVolumeConfiguration struct {
	// EFSVolumeConfiguration
	Filesystem    *string
	RootDirectory *string // "/" or empty are equivalent

	// Authorization Config
	AccessPointID *string
	IAM           *string // ENABLED or DISABLED
}

// LogConfigOpts holds configuration that's needed if the service is configured with Firelens to route
// its logs.
type LogConfigOpts struct {
	Image          *string
	Destination    map[string]string
	EnableMetadata *string
	SecretOptions  map[string]string
	ConfigFile     *string
}

// HTTPHealthCheckOpts holds configuration that's needed for HTTP Health Check.
type HTTPHealthCheckOpts struct {
	HealthCheckPath    string
	HealthyThreshold   *int64
	UnhealthyThreshold *int64
	Interval           *int64
	Timeout            *int64
}

// AutoscalingOpts holds configuration that's needed for Auto Scaling.
type AutoscalingOpts struct {
	MinCapacity  *int
	MaxCapacity  *int
	CPU          *float64
	Memory       *float64
	Requests     *float64
	ResponseTime *float64
}

// ExecuteCommandOpts holds configuration that's needed for ECS Execute Command.
type ExecuteCommandOpts struct{}

// StateMachineOpts holds configuration needed for State Machine retries and timeout.
type StateMachineOpts struct {
	Timeout *int
	Retries *int
}

// NetworkOpts holds AWS networking configuration for the workloads.
type NetworkOpts struct {
	AssignPublicIP string
	SubnetsType    string
	SecurityGroups []string
}

func defaultNetworkOpts() *NetworkOpts {
	return &NetworkOpts{
		AssignPublicIP: EnablePublicIP,
		SubnetsType:    PublicSubnetsPlacement,
	}
}

// WorkloadOpts holds optional data that can be provided to enable features in a workload stack template.
type WorkloadOpts struct {
	// Additional options that are common between **all** workload templates.
	Variables      map[string]string
	Secrets        map[string]string
	NestedStack    *WorkloadNestedStackOpts // Outputs from nested stacks such as the addons stack.
	Sidecars       []*SidecarOpts
	LogConfig      *LogConfigOpts
	Autoscaling    *AutoscalingOpts
	Storage        *StorageOpts
	Network        *NetworkOpts
	ExecuteCommand *ExecuteCommandOpts
	EntryPoint     []string
	Command        []string
	DomainAlias    string

	// Additional options for service templates.
	WorkloadType        string
	HealthCheck         *ecs.HealthCheck
	HTTPHealthCheck     HTTPHealthCheckOpts
	AllowedSourceIps    []string
	RulePriorityLambda  string
	DesiredCountLambda  string
	EnvControllerLambda string

	// Additional options for job templates.
	ScheduleExpression string
	StateMachine       *StateMachineOpts
}

// ParseLoadBalancedWebService parses a load balanced web service's CloudFormation template
// with the specified data object and returns its content.
func (t *Template) ParseLoadBalancedWebService(data WorkloadOpts) (*Content, error) {
	if data.Network == nil {
		data.Network = defaultNetworkOpts()
	}
	return t.parseSvc(lbWebSvcTplName, data, withSvcParsingFuncs())
}

// ParseBackendService parses a backend service's CloudFormation template with the specified data object and returns its content.
func (t *Template) ParseBackendService(data WorkloadOpts) (*Content, error) {
	if data.Network == nil {
		data.Network = defaultNetworkOpts()
	}
	return t.parseSvc(backendSvcTplName, data, withSvcParsingFuncs())
}

// ParseScheduledJob parses a scheduled job's Cloudformation Template
func (t *Template) ParseScheduledJob(data WorkloadOpts) (*Content, error) {
	if data.Network == nil {
		data.Network = defaultNetworkOpts()
	}
	return t.parseJob(scheduledJobTplName, data, withSvcParsingFuncs())
}

// parseSvc parses a service's CloudFormation template with the specified data object and returns its content.
func (t *Template) parseSvc(name string, data interface{}, options ...ParseOption) (*Content, error) {
	return t.parseWkld(name, servicesDirName, data, options...)
}

// parseJob parses a job's Cloudformation template with the specified data object and returns its content.
func (t *Template) parseJob(name string, data interface{}, options ...ParseOption) (*Content, error) {
	return t.parseWkld(name, jobDirName, data, options...)
}

func (t *Template) parseWkld(name, wkldDirName string, data interface{}, options ...ParseOption) (*Content, error) {
	tpl, err := t.parse("base", fmt.Sprintf(fmtWkldCFTemplatePath, wkldDirName, name), options...)
	if err != nil {
		return nil, err
	}
	for _, templateName := range partialsWorkloadCFTemplateNames {
		nestedTpl, err := t.parse(templateName, fmt.Sprintf(fmtWkldPartialsCFTemplatePath, templateName), options...)
		if err != nil {
			return nil, err
		}
		_, err = tpl.AddParseTree(templateName, nestedTpl.Tree)
		if err != nil {
			return nil, fmt.Errorf("add parse tree of %s to base template: %w", templateName, err)
		}
	}
	buf := &bytes.Buffer{}
	if err := tpl.Execute(buf, data); err != nil {
		return nil, fmt.Errorf("execute template %s with data %v: %w", name, data, err)
	}
	return &Content{buf}, nil
}

func withSvcParsingFuncs() ParseOption {
	return func(t *template.Template) *template.Template {
		return t.Funcs(map[string]interface{}{
<<<<<<< HEAD
			"toSnakeCase":     ToSnakeCaseFunc,
			"hasSecrets":      hasSecrets,
			"fmtSlice":        FmtSliceFunc,
			"quoteSlice":      QuotePSliceFunc,
			"randomUUID":      randomUUIDFunc,
			"jsonMountPoints": generateMountPointJSON,
			"requiresEFS":     requiresEFS,
=======
			"toSnakeCase":         ToSnakeCaseFunc,
			"hasSecrets":          hasSecrets,
			"fmtSlice":            FmtSliceFunc,
			"quoteSlice":          QuotePSliceFunc,
			"randomUUID":          randomUUIDFunc,
			"jsonMountPoints":     generateMountPointJSON,
			"envControllerParams": envControllerParameters,
>>>>>>> eeb0c5c7
		})
	}
}

func hasSecrets(opts WorkloadOpts) bool {
	if len(opts.Secrets) > 0 {
		return true
	}
	if opts.NestedStack != nil && (len(opts.NestedStack.SecretOutputs) > 0) {
		return true
	}
	return false
}

func requiresEFS(opts WorkloadOpts) bool {
	if opts.Storage != nil && opts.Storage.RequiresEFSCreation() {
		return true
	}
	return false
}

func randomUUIDFunc() (string, error) {
	id, err := uuid.NewRandom()
	if err != nil {
		return "", fmt.Errorf("generate random uuid: %w", err)
	}
	return id.String(), err
}

// envControllerParameters determines which parameters to include in the EnvController template.
func envControllerParameters(o WorkloadOpts) []string {
	parameters := []string{}
	if o.WorkloadType == "Load Balanced Web Service" {
		parameters = append(parameters, "ALBWorkloads,") // YAML needs the comma separator; okay if trailing.
	}
	return parameters
}<|MERGE_RESOLUTION|>--- conflicted
+++ resolved
@@ -280,15 +280,6 @@
 func withSvcParsingFuncs() ParseOption {
 	return func(t *template.Template) *template.Template {
 		return t.Funcs(map[string]interface{}{
-<<<<<<< HEAD
-			"toSnakeCase":     ToSnakeCaseFunc,
-			"hasSecrets":      hasSecrets,
-			"fmtSlice":        FmtSliceFunc,
-			"quoteSlice":      QuotePSliceFunc,
-			"randomUUID":      randomUUIDFunc,
-			"jsonMountPoints": generateMountPointJSON,
-			"requiresEFS":     requiresEFS,
-=======
 			"toSnakeCase":         ToSnakeCaseFunc,
 			"hasSecrets":          hasSecrets,
 			"fmtSlice":            FmtSliceFunc,
@@ -296,7 +287,6 @@
 			"randomUUID":          randomUUIDFunc,
 			"jsonMountPoints":     generateMountPointJSON,
 			"envControllerParams": envControllerParameters,
->>>>>>> eeb0c5c7
 		})
 	}
 }
@@ -306,13 +296,6 @@
 		return true
 	}
 	if opts.NestedStack != nil && (len(opts.NestedStack.SecretOutputs) > 0) {
-		return true
-	}
-	return false
-}
-
-func requiresEFS(opts WorkloadOpts) bool {
-	if opts.Storage != nil && opts.Storage.RequiresEFSCreation() {
 		return true
 	}
 	return false
@@ -332,5 +315,8 @@
 	if o.WorkloadType == "Load Balanced Web Service" {
 		parameters = append(parameters, "ALBWorkloads,") // YAML needs the comma separator; okay if trailing.
 	}
+	if o.Storage != nil && o.Storage.RequiresEFSCreation() {
+		parameters = append(parameters, "EFSWorkloads,")
+	}
 	return parameters
 }