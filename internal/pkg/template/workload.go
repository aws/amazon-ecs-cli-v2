// Copyright Amazon.com, Inc. or its affiliates. All Rights Reserved.
// SPDX-License-Identifier: Apache-2.0

package template

import (
	"bytes"
	"fmt"
	"text/template"

	"github.com/aws/aws-sdk-go/service/ecs"
	"github.com/google/uuid"
)

// Paths of workload cloudformation templates under templates/workloads/.
const (
	fmtWkldCFTemplatePath       = "workloads/%s/%s/cf.yml"
	fmtWkldCommonCFTemplatePath = "workloads/common/cf/%s.yml"
)

const (
	servicesDirName = "services"
	jobDirName      = "jobs"
)

var (
	// Template names under "workloads/common/cf/".
	commonWorkloadCFTemplateNames = []string{
		"loggroup",
		"envvars",
		"secrets",
		"executionrole",
		"taskrole",
		"fargate-taskdef-base-properties",
		"service-base-properties",
		"servicediscovery",
		"addons",
		"sidecars",
		"logconfig",
		"autoscaling",
		"eventrule",
		"state-machine",
		"state-machine-definition.json",
		"env-controller",
	}
)

// Names of workload templates.
const (
	lbWebSvcTplName     = "lb-web"
	backendSvcTplName   = "backend"
	scheduledJobTplName = "scheduled-job"
)

// WorkloadNestedStackOpts holds configuration that's needed if the workload stack has a nested stack.
type WorkloadNestedStackOpts struct {
	StackName string

	VariableOutputs []string
	SecretOutputs   []string
	PolicyOutputs   []string
}

// SidecarOpts holds configuration that's needed if the service has sidecar containers.
type SidecarOpts struct {
	Name       *string
	Image      *string
	Port       *string
	Protocol   *string
	CredsParam *string
}

// LogConfigOpts holds configuration that's needed if the service is configured with Firelens to route
// its logs.
type LogConfigOpts struct {
	Image          *string
	Destination    map[string]string
	EnableMetadata *string
	SecretOptions  map[string]string
	ConfigFile     *string
}

// HTTPHealthCheckOpts holds configuration that's needed for HTTP Health Check.
type HTTPHealthCheckOpts struct {
	HealthCheckPath    *string
	HealthyThreshold   *int64
	UnhealthyThreshold *int64
	Interval           *int64
	Timeout            *int64
}

// AutoscalingOpts holds configuration that's needed for Auto Scaling.
type AutoscalingOpts struct {
	MinCapacity  *int
	MaxCapacity  *int
	CPU          *float64
	Memory       *float64
	Requests     *float64
	ResponseTime *float64
}

// StateMachineOpts holds configuration neeed for State Machine retries and timeout.
type StateMachineOpts struct {
	Timeout *int
	Retries *int
}

// WorkloadOpts holds optional data that can be provided to enable features in a workload stack template.
type WorkloadOpts struct {
	// Additional options that are common between **all** workload templates.
	Variables   map[string]string
	Secrets     map[string]string
	NestedStack *WorkloadNestedStackOpts // Outputs from nested stacks such as the addons stack.
	Sidecars    []*SidecarOpts
	LogConfig   *LogConfigOpts
	Autoscaling *AutoscalingOpts

	// Additional options for service templates.
<<<<<<< HEAD
	HealthCheck        *ecs.HealthCheck
	HTTPHealthCheck    *HTTPHealthCheckOpts
	AllowedSourceIps   []string
	RulePriorityLambda string
	DesiredCountLambda string
=======
	HealthCheck         *ecs.HealthCheck
	HTTPHealthCheck     HTTPHealthCheckOpts
	RulePriorityLambda  string
	DesiredCountLambda  string
	EnvControllerLambda string
>>>>>>> 6890c8be

	// Additional options for job templates.
	ScheduleExpression string
	StateMachine       *StateMachineOpts
}

// ParseLoadBalancedWebService parses a load balanced web service's CloudFormation template
// with the specified data object and returns its content.
func (t *Template) ParseLoadBalancedWebService(data WorkloadOpts) (*Content, error) {
	return t.parseSvc(lbWebSvcTplName, data, withSvcParsingFuncs())
}

// ParseBackendService parses a backend service's CloudFormation template with the specified data object and returns its content.
func (t *Template) ParseBackendService(data WorkloadOpts) (*Content, error) {
	return t.parseSvc(backendSvcTplName, data, withSvcParsingFuncs())
}

// ParseScheduledJob parses a scheduled job's Cloudformation Template
func (t *Template) ParseScheduledJob(data WorkloadOpts) (*Content, error) {
	return t.parseJob(scheduledJobTplName, data, withSvcParsingFuncs())
}

// parseSvc parses a service's CloudFormation template with the specified data object and returns its content.
func (t *Template) parseSvc(name string, data interface{}, options ...ParseOption) (*Content, error) {
	return t.parseWkld(name, servicesDirName, data, options...)
}

// parseJob parses a job's Cloudformation template with the specified data object and returns its content.
func (t *Template) parseJob(name string, data interface{}, options ...ParseOption) (*Content, error) {
	return t.parseWkld(name, jobDirName, data, options...)
}

func (t *Template) parseWkld(name, wkldDirName string, data interface{}, options ...ParseOption) (*Content, error) {
	tpl, err := t.parse("base", fmt.Sprintf(fmtWkldCFTemplatePath, wkldDirName, name), options...)
	if err != nil {
		return nil, err
	}
	for _, templateName := range commonWorkloadCFTemplateNames {
		nestedTpl, err := t.parse(templateName, fmt.Sprintf(fmtWkldCommonCFTemplatePath, templateName), options...)
		if err != nil {
			return nil, err
		}
		_, err = tpl.AddParseTree(templateName, nestedTpl.Tree)
		if err != nil {
			return nil, fmt.Errorf("add parse tree of %s to base template: %w", templateName, err)
		}
	}
	buf := &bytes.Buffer{}
	if err := tpl.Execute(buf, data); err != nil {
		return nil, fmt.Errorf("execute template %s with data %v: %w", name, data, err)
	}
	return &Content{buf}, nil
}

func withSvcParsingFuncs() ParseOption {
	return func(t *template.Template) *template.Template {
		return t.Funcs(map[string]interface{}{
			"toSnakeCase": ToSnakeCaseFunc,
			"hasSecrets":  hasSecrets,
			"fmtSlice":    FmtSliceFunc,
			"quoteSlice":  QuotePSliceFunc,
			"randomUUID":  randomUUIDFunc,
		})
	}
}

func hasSecrets(opts WorkloadOpts) bool {
	if len(opts.Secrets) > 0 {
		return true
	}
	if opts.NestedStack != nil && (len(opts.NestedStack.SecretOutputs) > 0) {
		return true
	}
	return false
}

func randomUUIDFunc() (string, error) {
	id, err := uuid.NewRandom()
	if err != nil {
		return "", fmt.Errorf("generate random uuid: %w", err)
	}
	return id.String(), err
}<|MERGE_RESOLUTION|>--- conflicted
+++ resolved
@@ -116,19 +116,12 @@
 	Autoscaling *AutoscalingOpts
 
 	// Additional options for service templates.
-<<<<<<< HEAD
-	HealthCheck        *ecs.HealthCheck
-	HTTPHealthCheck    *HTTPHealthCheckOpts
-	AllowedSourceIps   []string
-	RulePriorityLambda string
-	DesiredCountLambda string
-=======
 	HealthCheck         *ecs.HealthCheck
 	HTTPHealthCheck     HTTPHealthCheckOpts
+	AllowedSourceIps    []string
 	RulePriorityLambda  string
 	DesiredCountLambda  string
 	EnvControllerLambda string
->>>>>>> 6890c8be
 
 	// Additional options for job templates.
 	ScheduleExpression string
