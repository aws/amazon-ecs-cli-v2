// Copyright Amazon.com, Inc. or its affiliates. All Rights Reserved.
// SPDX-License-Identifier: Apache-2.0

package cloudformation

import (
	"bytes"
	"context"
	"errors"
	"fmt"
	"testing"

	"github.com/aws/aws-sdk-go/aws"
	"github.com/aws/aws-sdk-go/aws/awserr"
	"github.com/aws/aws-sdk-go/service/cloudformation"
	"github.com/aws/copilot-cli/internal/pkg/aws/cloudformation/mocks"
	"github.com/golang/mock/gomock"
	"github.com/google/uuid"
	"github.com/stretchr/testify/require"
)

const (
	mockChangeSetName = "copilot-31323334-3536-4738-b930-313233333435"
	mockChangeSetID   = "arn:aws:cloudformation:us-west-2:111:changeSet/copilot-31323334-3536-4738-b930-313233333435/9edc39b0-ee18-440d-823e-3dda74646b2"
)

var (
	mockStack = NewStack("id", "template")

	errDoesNotExist = awserr.New("ValidationError", "does not exist", nil)
)

func TestCloudFormation_Create(t *testing.T) {
	testCases := map[string]struct {
		createMock func(ctrl *gomock.Controller) client
		wantedErr  error
	}{
		"fail if checking the stack description fails": {
			createMock: func(ctrl *gomock.Controller) client {
				m := mocks.NewMockclient(ctrl)
				m.EXPECT().DescribeStacks(&cloudformation.DescribeStacksInput{
					StackName: aws.String(mockStack.Name),
				}).Return(nil, errors.New("some unexpected error"))
				return m
			},
			wantedErr: fmt.Errorf("describe stack %s: %w", mockStack.Name, errors.New("some unexpected error")),
		},
		"fail if a stack exists that's already in progress": {
			createMock: func(ctrl *gomock.Controller) client {
				m := mocks.NewMockclient(ctrl)
				m.EXPECT().DescribeStacks(gomock.Any()).Return(&cloudformation.DescribeStacksOutput{
					Stacks: []*cloudformation.Stack{
						{
							StackStatus: aws.String(cloudformation.StackStatusCreateInProgress),
						},
					},
				}, nil)
				return m
			},
			wantedErr: &ErrStackUpdateInProgress{
				Name: mockStack.Name,
			},
		},
		"fail if a successfully created stack already exists": {
			createMock: func(ctrl *gomock.Controller) client {
				m := mocks.NewMockclient(ctrl)
				m.EXPECT().DescribeStacks(gomock.Any()).Return(&cloudformation.DescribeStacksOutput{
					Stacks: []*cloudformation.Stack{
						{
							StackStatus: aws.String(cloudformation.StackStatusCreateComplete),
						},
					},
				}, nil)
				return m
			},
			wantedErr: &ErrStackAlreadyExists{
				Name: mockStack.Name,
				Stack: &StackDescription{
					StackStatus: aws.String(cloudformation.StackStatusCreateComplete),
				},
			},
		},
		"creates the stack if it doesn't exist": {
			createMock: func(ctrl *gomock.Controller) client {
				m := mocks.NewMockclient(ctrl)
				m.EXPECT().DescribeStacks(gomock.Any()).Return(nil, errDoesNotExist)
				addCreateDeployCalls(m)
				return m
			},
		},
		"creates the stack after cleaning the previously failed execution": {
			createMock: func(ctrl *gomock.Controller) client {
				m := mocks.NewMockclient(ctrl)
				m.EXPECT().DescribeStacks(gomock.Any()).Return(&cloudformation.DescribeStacksOutput{
					Stacks: []*cloudformation.Stack{
						{
							StackStatus: aws.String(cloudformation.StackStatusRollbackComplete),
						},
					},
				}, nil)
				m.EXPECT().DeleteStack(&cloudformation.DeleteStackInput{
					StackName: aws.String(mockStack.Name),
				})
				addCreateDeployCalls(m)
				return m
			},
		},
	}

	for name, tc := range testCases {
		t.Run(name, func(t *testing.T) {
			seed := bytes.NewBufferString("12345678901233456789") // always generate the same UUID
			uuid.SetRand(seed)
			defer uuid.SetRand(nil)

			// GIVEN
			ctrl := gomock.NewController(t)
			defer ctrl.Finish()
			c := CloudFormation{
				client: tc.createMock(ctrl),
			}

			// WHEN
			id, err := c.Create(mockStack)

			// THEN
			if tc.wantedErr != nil {
				require.EqualError(t, err, tc.wantedErr.Error())
			} else {
				require.NoError(t, err)
				require.Equal(t, mockChangeSetID, id)
			}
		})
	}
}

func TestCloudFormation_DescribeChangeSet(t *testing.T) {
	t.Run("returns an error if the DescribeChangeSet action fails", func(t *testing.T) {
		// GIVEN
		ctrl := gomock.NewController(t)
		defer ctrl.Finish()

		m := mocks.NewMockclient(ctrl)
		m.EXPECT().DescribeChangeSet(gomock.Any()).Return(nil, errors.New("some error"))
		cfn := CloudFormation{
			client: m,
		}

		// WHEN
		out, err := cfn.DescribeChangeSet(mockChangeSetID)

		// THEN
		require.EqualError(t, err, fmt.Sprintf("describe change set %s for stack : some error", mockChangeSetID))
		require.Nil(t, out)
	})

	t.Run("calls DescribeChangeSet repeatedly if there is a next token", func(t *testing.T) {
		// GIVEN
		ctrl := gomock.NewController(t)
		defer ctrl.Finish()

		m := mocks.NewMockclient(ctrl)
		wantedChanges := []*cloudformation.Change{
			{
				ResourceChange: &cloudformation.ResourceChange{
					ResourceType: aws.String("AWS::ECS::Service"),
				},
			},
			{
				ResourceChange: &cloudformation.ResourceChange{
					ResourceType: aws.String("AWS::ECS::Cluster"),
				},
			},
		}
		gomock.InOrder(
			m.EXPECT().DescribeChangeSet(&cloudformation.DescribeChangeSetInput{
				ChangeSetName: aws.String(mockChangeSetID),
				StackName:     aws.String(""),
				NextToken:     nil,
			}).Return(&cloudformation.DescribeChangeSetOutput{
				Changes: []*cloudformation.Change{
					wantedChanges[0],
				},
				NextToken: aws.String("1111"),
			}, nil),
			m.EXPECT().DescribeChangeSet(&cloudformation.DescribeChangeSetInput{
				ChangeSetName: aws.String(mockChangeSetID),
				StackName:     aws.String(""),
				NextToken:     aws.String("1111"),
			}).Return(&cloudformation.DescribeChangeSetOutput{
				Changes: []*cloudformation.Change{
					wantedChanges[1],
				},
			}, nil),
		)

		cfn := CloudFormation{
			client: m,
		}

		// WHEN
		out, err := cfn.DescribeChangeSet(mockChangeSetID)

		// THEN
		require.NoError(t, err)
		require.Equal(t, wantedChanges, out.Changes)
	})
}

func TestCloudFormation_WaitForCreate(t *testing.T) {
	testCases := map[string]struct {
		createMock func(ctrl *gomock.Controller) client
		wantedErr  error
	}{
		"wraps error on failure": {
			createMock: func(ctrl *gomock.Controller) client {
				m := mocks.NewMockclient(ctrl)
				m.EXPECT().WaitUntilStackCreateCompleteWithContext(gomock.Any(), &cloudformation.DescribeStacksInput{
					StackName: aws.String(mockStack.Name),
				}, gomock.Any()).Return(errors.New("some error"))
				return m
			},
			wantedErr: fmt.Errorf("wait until stack %s create is complete: %w", mockStack.Name, errors.New("some error")),
		},
	}

	for name, tc := range testCases {
		t.Run(name, func(t *testing.T) {
			// GIVEN
			ctrl := gomock.NewController(t)
			defer ctrl.Finish()
			c := CloudFormation{
				client: tc.createMock(ctrl),
			}

			// WHEN
			err := c.WaitForCreate(context.Background(), mockStack.Name)

			// THEN
			require.Equal(t, tc.wantedErr, err)
		})
	}
}

func TestCloudFormation_Update(t *testing.T) {
	testCases := map[string]struct {
		createMock func(ctrl *gomock.Controller) client
		wantedErr  error
	}{
		"fail if the stack is already in progress": {
			createMock: func(ctrl *gomock.Controller) client {
				m := mocks.NewMockclient(ctrl)
				m.EXPECT().DescribeStacks(gomock.Any()).Return(&cloudformation.DescribeStacksOutput{
					Stacks: []*cloudformation.Stack{
						{
							StackStatus: aws.String(cloudformation.StackStatusUpdateInProgress),
						},
					},
				}, nil)
				return m
			},
			wantedErr: &ErrStackUpdateInProgress{
				Name: mockStack.Name,
			},
		},
		"update a previously existing stack": {
			createMock: func(ctrl *gomock.Controller) client {
				m := mocks.NewMockclient(ctrl)
				m.EXPECT().DescribeStacks(gomock.Any()).Return(&cloudformation.DescribeStacksOutput{
					Stacks: []*cloudformation.Stack{
						{
							StackStatus: aws.String(cloudformation.StackStatusCreateComplete),
						},
					},
				}, nil)
				addUpdateDeployCalls(m)
				return m
			},
		},
	}

	for name, tc := range testCases {
		t.Run(name, func(t *testing.T) {
			seed := bytes.NewBufferString("12345678901233456789") // always generate the same UUID
			uuid.SetRand(seed)
			defer uuid.SetRand(nil)

			// GIVEN
			ctrl := gomock.NewController(t)
			defer ctrl.Finish()
			c := CloudFormation{
				client: tc.createMock(ctrl),
			}

			// WHEN
			err := c.Update(mockStack)

			// THEN
			require.Equal(t, tc.wantedErr, err)
		})
	}
}

func TestCloudFormation_UpdateAndWait(t *testing.T) {
	testCases := map[string]struct {
		createMock func(ctrl *gomock.Controller) client
		wantedErr  error
	}{
		"waits until the stack is created": {
			createMock: func(ctrl *gomock.Controller) client {
				m := mocks.NewMockclient(ctrl)
				m.EXPECT().DescribeStacks(gomock.Any()).Return(&cloudformation.DescribeStacksOutput{
					Stacks: []*cloudformation.Stack{
						{
							StackStatus: aws.String(cloudformation.StackStatusCreateComplete),
						},
					},
				}, nil)
				addUpdateDeployCalls(m)
				m.EXPECT().WaitUntilStackUpdateCompleteWithContext(gomock.Any(), &cloudformation.DescribeStacksInput{
					StackName: aws.String(mockStack.Name),
				}, gomock.Any()).Return(nil)
				return m
			},
		},
	}

	for name, tc := range testCases {
		t.Run(name, func(t *testing.T) {
			seed := bytes.NewBufferString("12345678901233456789") // always generate the same UUID
			uuid.SetRand(seed)
			defer uuid.SetRand(nil)

			// GIVEN
			ctrl := gomock.NewController(t)
			defer ctrl.Finish()
			c := CloudFormation{
				client: tc.createMock(ctrl),
			}

			// WHEN
			err := c.UpdateAndWait(mockStack)

			// THEN
			require.Equal(t, tc.wantedErr, err)
		})
	}
}

func TestCloudFormation_Delete(t *testing.T) {
	testCases := map[string]struct {
		createMock func(ctrl *gomock.Controller) client
		wantedErr  error
	}{
		"fails on unexpected error": {
			createMock: func(ctrl *gomock.Controller) client {
				m := mocks.NewMockclient(ctrl)
				m.EXPECT().DeleteStack(gomock.Any()).Return(nil, errors.New("some error"))
				return m
			},
			wantedErr: fmt.Errorf("delete stack %s: %w", mockStack.Name, errors.New("some error")),
		},
		"exits successfully if stack does not exist": {
			createMock: func(ctrl *gomock.Controller) client {
				m := mocks.NewMockclient(ctrl)
				m.EXPECT().DeleteStack(&cloudformation.DeleteStackInput{
					StackName: aws.String(mockStack.Name),
				}).Return(nil, errDoesNotExist)
				return m
			},
		},
		"exits successfully if stack can be deleted": {
			createMock: func(ctrl *gomock.Controller) client {
				m := mocks.NewMockclient(ctrl)
				m.EXPECT().DeleteStack(&cloudformation.DeleteStackInput{
					StackName: aws.String(mockStack.Name),
				}).Return(nil, nil)
				return m
			},
		},
	}

	for name, tc := range testCases {
		t.Run(name, func(t *testing.T) {
			// GIVEN
			ctrl := gomock.NewController(t)
			defer ctrl.Finish()
			c := CloudFormation{
				client: tc.createMock(ctrl),
			}

			// WHEN
			err := c.Delete(mockStack.Name)

			// THEN
			require.Equal(t, tc.wantedErr, err)
		})
	}
}

func TestCloudFormation_DeleteAndWait(t *testing.T) {
	testCases := map[string]struct {
		createMock func(ctrl *gomock.Controller) client
		wantedErr  error
	}{
		"skip waiting if stack does not exist": {
			createMock: func(ctrl *gomock.Controller) client {
				m := mocks.NewMockclient(ctrl)
				m.EXPECT().DeleteStack(gomock.Any()).Return(nil, errDoesNotExist)
				m.EXPECT().WaitUntilStackDeleteCompleteWithContext(gomock.Any(), gomock.Any(), gomock.Any()).Times(0)
				return m
			},
		},
		"wait for stack deletion if stack is being deleted": {
			createMock: func(ctrl *gomock.Controller) client {
				m := mocks.NewMockclient(ctrl)
				m.EXPECT().DeleteStack(&cloudformation.DeleteStackInput{
					StackName: aws.String(mockStack.Name),
				}).Return(nil, nil)
				m.EXPECT().WaitUntilStackDeleteCompleteWithContext(gomock.Any(), &cloudformation.DescribeStacksInput{
					StackName: aws.String(mockStack.Name),
				}, gomock.Any())
				return m
			},
		},
	}

	for name, tc := range testCases {
		t.Run(name, func(t *testing.T) {
			// GIVEN
			ctrl := gomock.NewController(t)
			defer ctrl.Finish()
			c := CloudFormation{
				client: tc.createMock(ctrl),
			}

			// WHEN
			err := c.DeleteAndWait(mockStack.Name)

			// THEN
			require.Equal(t, tc.wantedErr, err)
		})
	}
}

func TestCloudFormation_Describe(t *testing.T) {
	testCases := map[string]struct {
		createMock  func(ctrl *gomock.Controller) client
		wantedDescr *StackDescription
		wantedErr   error
	}{
		"return ErrStackNotFound if stack does not exist": {
			createMock: func(ctrl *gomock.Controller) client {
				m := mocks.NewMockclient(ctrl)
				m.EXPECT().DescribeStacks(gomock.Any()).Return(nil, errDoesNotExist)
				return m
			},
			wantedErr: &ErrStackNotFound{name: mockStack.Name},
		},
		"returns ErrStackNotFound if the list returned is empty": {
			createMock: func(ctrl *gomock.Controller) client {
				m := mocks.NewMockclient(ctrl)
				m.EXPECT().DescribeStacks(gomock.Any()).Return(&cloudformation.DescribeStacksOutput{
					Stacks: []*cloudformation.Stack{},
				}, nil)
				return m
			},
			wantedErr: &ErrStackNotFound{name: mockStack.Name},
		},
		"returns a StackDescription if stack exists": {
			createMock: func(ctrl *gomock.Controller) client {
				m := mocks.NewMockclient(ctrl)
				m.EXPECT().DescribeStacks(gomock.Any()).Return(&cloudformation.DescribeStacksOutput{
					Stacks: []*cloudformation.Stack{
						{
							StackName: aws.String(mockStack.Name),
						},
					},
				}, nil)
				return m
			},
			wantedDescr: &StackDescription{
				StackName: aws.String(mockStack.Name),
			},
		},
	}

	for name, tc := range testCases {
		t.Run(name, func(t *testing.T) {
			// GIVEN
			ctrl := gomock.NewController(t)
			defer ctrl.Finish()
			c := CloudFormation{
				client: tc.createMock(ctrl),
			}

			// WHEN
			descr, err := c.Describe(mockStack.Name)

			// THEN
			require.Equal(t, tc.wantedDescr, descr)
			require.Equal(t, tc.wantedErr, err)
		})
	}
}

func TestCloudFormation_TemplateBody(t *testing.T) {
	testCases := map[string]struct {
		createMock func(ctrl *gomock.Controller) client
		wantedBody string
		wantedErr  error
	}{
		"return ErrStackNotFound if stack does not exist": {
			createMock: func(ctrl *gomock.Controller) client {
				m := mocks.NewMockclient(ctrl)
				m.EXPECT().GetTemplate(gomock.Any()).Return(nil, errDoesNotExist)
				return m
			},
			wantedErr: &ErrStackNotFound{name: mockStack.Name},
		},
		"returns the template body if the stack exists": {
			createMock: func(ctrl *gomock.Controller) client {
				m := mocks.NewMockclient(ctrl)
				m.EXPECT().GetTemplate(&cloudformation.GetTemplateInput{
					StackName: aws.String(mockStack.Name),
				}).Return(&cloudformation.GetTemplateOutput{
					TemplateBody: aws.String("hello"),
				}, nil)
				return m
			},
			wantedBody: "hello",
		},
	}

	for name, tc := range testCases {
		t.Run(name, func(t *testing.T) {
			// GIVEN
			ctrl := gomock.NewController(t)
			defer ctrl.Finish()
			c := CloudFormation{
				client: tc.createMock(ctrl),
			}

			// WHEN
			body, err := c.TemplateBody(mockStack.Name)

			// THEN
			require.Equal(t, tc.wantedBody, body)
			require.Equal(t, tc.wantedErr, err)
		})
	}
}

func TestCloudFormation_ErrorEvents(t *testing.T) {
	mockEvents := []*cloudformation.StackEvent{
		{
			LogicalResourceId:    aws.String("abc123"),
			ResourceType:         aws.String("ECS::Service"),
			ResourceStatus:       aws.String("CREATE_FAILED"),
			ResourceStatusReason: aws.String("Space elevator disconnected. (Service moonshot)"),
		},
		{
			LogicalResourceId:    aws.String("xyz"),
			ResourceType:         aws.String("ECS::Service"),
			ResourceStatus:       aws.String("CREATE_COMPLETE"),
			ResourceStatusReason: aws.String("Moon landing achieved. (Service moonshot)"),
		},
	}
	testCases := map[string]struct {
		mockCf       func(mockclient *mocks.Mockclient)
		wantedErr    string
		wantedEvents []StackEvent
	}{
		"completes successfully": {
			mockCf: func(m *mocks.Mockclient) {
				m.EXPECT().DescribeStackEvents(&cloudformation.DescribeStackEventsInput{
					StackName: aws.String(mockStack.Name),
				}).Return(&cloudformation.DescribeStackEventsOutput{
					StackEvents: mockEvents,
				}, nil)
			},
			wantedEvents: []StackEvent{
				{
					LogicalResourceId:    aws.String("abc123"),
					ResourceType:         aws.String("ECS::Service"),
					ResourceStatus:       aws.String("CREATE_FAILED"),
					ResourceStatusReason: aws.String("Space elevator disconnected. (Service moonshot)"),
				},
			},
		},
		"error retrieving events": {
			mockCf: func(m *mocks.Mockclient) {
				m.EXPECT().DescribeStackEvents(gomock.Any()).Return(nil, errors.New("some error"))
			},
			wantedErr: "describe stack events for stack id: some error",
		},
	}
	for name, tc := range testCases {
		t.Run(name, func(t *testing.T) {
			// GIVEN
			ctrl := gomock.NewController(t)
			defer ctrl.Finish()

			mockCf := mocks.NewMockclient(ctrl)
			tc.mockCf(mockCf)

			c := CloudFormation{
				client: mockCf,
			}
			// WHEN
			events, err := c.ErrorEvents(mockStack.Name)

			// THEN
			if tc.wantedErr != "" {
				require.EqualError(t, err, tc.wantedErr)
			} else {
				require.Equal(t, tc.wantedEvents, events)
			}
		})
	}
}
func TestCloudFormation_Events(t *testing.T) {
	testCases := map[string]struct {
		createMock   func(ctrl *gomock.Controller) client
		wantedEvents []StackEvent
		wantedErr    error
	}{
		"return events in chronological order": {
			createMock: func(ctrl *gomock.Controller) client {
				m := mocks.NewMockclient(ctrl)
				m.EXPECT().DescribeStackEvents(&cloudformation.DescribeStackEventsInput{
					StackName: aws.String(mockStack.Name),
				}).Return(&cloudformation.DescribeStackEventsOutput{
					StackEvents: []*cloudformation.StackEvent{
						{
							ResourceType: aws.String("ecs"),
						},
						{
							ResourceType: aws.String("s3"),
						},
					},
				}, nil)
				return m
			},
			wantedEvents: []StackEvent{
				{
					ResourceType: aws.String("s3"),
				},
				{
					ResourceType: aws.String("ecs"),
				},
			},
		},
	}

	for name, tc := range testCases {
		t.Run(name, func(t *testing.T) {
			// GIVEN
			ctrl := gomock.NewController(t)
			defer ctrl.Finish()
			c := CloudFormation{
				client: tc.createMock(ctrl),
			}

			// WHEN
			events, err := c.Events(mockStack.Name)

			// THEN
			require.Equal(t, tc.wantedEvents, events)
			require.Equal(t, tc.wantedErr, err)
		})
	}
}

<<<<<<< HEAD
func TestCloudFormation_ListStacksWithPrefix(t *testing.T) {
	mockStacks := &cloudformation.DescribeStacksOutput{
		Stacks: []*cloudformation.Stack{
			{
				StackName: aws.String("task-example"),
			},
			{
				StackName: aws.String("abcde"),
			},
		},
	}
	testCases := map[string]struct {
		inPrefix     string
		mockCf       func(*mocks.Mockapi)
		wantedStacks []StackDescription
		wantedErr    string
	}{
		"successfully lists stacks with prefix": {
			inPrefix: "task",
			mockCf: func(m *mocks.Mockapi) {
				m.EXPECT().DescribeStacks(&cloudformation.DescribeStacksInput{}).Return(mockStacks, nil)
			},
			wantedStacks: []StackDescription{
				{
					StackName: aws.String("task-example"),
				},
			},
		},
		"error listing stacks": {
			inPrefix: "task",
			mockCf: func(m *mocks.Mockapi) {
				m.EXPECT().DescribeStacks(gomock.Any()).Return(nil, errors.New("some error"))
			},
			wantedErr: "list stacks: some error",
		},
	}
	for name, tc := range testCases {
		t.Run(name, func(t *testing.T) {
			// GIVEN
			ctrl := gomock.NewController(t)
			defer ctrl.Finish()

			mockClient := mocks.NewMockapi(ctrl)
			tc.mockCf(mockClient)

			c := CloudFormation{
				client: mockClient,
			}

			// WHEN
			stacks, err := c.ListStacksWithPrefix(tc.inPrefix)

			// THEN
			if tc.wantedErr != "" {
				require.EqualError(t, err, tc.wantedErr)
			} else {
				require.Equal(t, tc.wantedStacks, stacks)
			}
		})
	}
}

func addCreateDeployCalls(m *mocks.Mockapi) {
=======
func addCreateDeployCalls(m *mocks.Mockclient) {
>>>>>>> f8d9abba
	addDeployCalls(m, cloudformation.ChangeSetTypeCreate)
}

func addUpdateDeployCalls(m *mocks.Mockclient) {
	addDeployCalls(m, cloudformation.ChangeSetTypeUpdate)
}

func addDeployCalls(m *mocks.Mockclient, changeSetType string) {
	m.EXPECT().CreateChangeSet(&cloudformation.CreateChangeSetInput{
		ChangeSetName: aws.String(mockChangeSetName),
		StackName:     aws.String(mockStack.Name),
		ChangeSetType: aws.String(changeSetType),
		TemplateBody:  aws.String(mockStack.Template),
		Parameters:    nil,
		Tags:          nil,
		RoleARN:       nil,
		Capabilities: aws.StringSlice([]string{
			cloudformation.CapabilityCapabilityIam,
			cloudformation.CapabilityCapabilityNamedIam,
			cloudformation.CapabilityCapabilityAutoExpand,
		}),
	}).Return(&cloudformation.CreateChangeSetOutput{
		Id:      aws.String(mockChangeSetID),
		StackId: aws.String(mockStack.Name),
	}, nil)
	m.EXPECT().WaitUntilChangeSetCreateCompleteWithContext(gomock.Any(), &cloudformation.DescribeChangeSetInput{
		ChangeSetName: aws.String(mockChangeSetID),
	}, gomock.Any())
	m.EXPECT().DescribeChangeSet(&cloudformation.DescribeChangeSetInput{
		ChangeSetName: aws.String(mockChangeSetID),
		StackName:     aws.String(mockStack.Name),
	}).Return(&cloudformation.DescribeChangeSetOutput{
		Changes: []*cloudformation.Change{
			{
				ResourceChange: &cloudformation.ResourceChange{
					ResourceType: aws.String("ecs service"),
				},
				Type: aws.String(cloudformation.ChangeTypeResource),
			},
		},
		ExecutionStatus: aws.String(cloudformation.ExecutionStatusAvailable),
		StatusReason:    aws.String("some reason"),
	}, nil)
	m.EXPECT().ExecuteChangeSet(&cloudformation.ExecuteChangeSetInput{
		ChangeSetName: aws.String(mockChangeSetID),
		StackName:     aws.String(mockStack.Name),
	})
}<|MERGE_RESOLUTION|>--- conflicted
+++ resolved
@@ -672,7 +672,6 @@
 	}
 }
 
-<<<<<<< HEAD
 func TestCloudFormation_ListStacksWithPrefix(t *testing.T) {
 	mockStacks := &cloudformation.DescribeStacksOutput{
 		Stacks: []*cloudformation.Stack{
@@ -686,13 +685,13 @@
 	}
 	testCases := map[string]struct {
 		inPrefix     string
-		mockCf       func(*mocks.Mockapi)
+		mockCf       func(*mocks.Mockclient)
 		wantedStacks []StackDescription
 		wantedErr    string
 	}{
 		"successfully lists stacks with prefix": {
 			inPrefix: "task",
-			mockCf: func(m *mocks.Mockapi) {
+			mockCf: func(m *mocks.Mockclient) {
 				m.EXPECT().DescribeStacks(&cloudformation.DescribeStacksInput{}).Return(mockStacks, nil)
 			},
 			wantedStacks: []StackDescription{
@@ -703,7 +702,7 @@
 		},
 		"error listing stacks": {
 			inPrefix: "task",
-			mockCf: func(m *mocks.Mockapi) {
+			mockCf: func(m *mocks.Mockclient) {
 				m.EXPECT().DescribeStacks(gomock.Any()).Return(nil, errors.New("some error"))
 			},
 			wantedErr: "list stacks: some error",
@@ -715,7 +714,7 @@
 			ctrl := gomock.NewController(t)
 			defer ctrl.Finish()
 
-			mockClient := mocks.NewMockapi(ctrl)
+			mockClient := mocks.NewMockclient(ctrl)
 			tc.mockCf(mockClient)
 
 			c := CloudFormation{
@@ -735,10 +734,7 @@
 	}
 }
 
-func addCreateDeployCalls(m *mocks.Mockapi) {
-=======
 func addCreateDeployCalls(m *mocks.Mockclient) {
->>>>>>> f8d9abba
 	addDeployCalls(m, cloudformation.ChangeSetTypeCreate)
 }
 
