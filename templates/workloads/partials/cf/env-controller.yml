EnvControllerAction:
  Metadata:
    'aws:copilot:description': "Update your environment's shared resources"
  Type: Custom::EnvControllerFunction
  Properties:
    ServiceToken: !GetAtt EnvControllerFunction.Arn
    Workload: !Ref WorkloadName
    EnvStack: !Sub '${AppName}-${EnvName}'
<<<<<<< HEAD
    Parameters: 
      - 'ALBWorkloads'
      {{- if requiresEFS .}}
      - 'EFSWorkloads'
      {{- end}}
    # We need to force trigger this lambda function on all deployments, so we give it a random ID as input on all event types.
    UpdateID: {{ randomUUID }}
=======
    Parameters: {{ envControllerParams . }}
>>>>>>> eeb0c5c7

EnvControllerFunction:
  Type: AWS::Lambda::Function
  Properties:
    Code:
      ZipFile: |
        {{.EnvControllerLambda}}
    Handler: "index.handler"
    Timeout: 900
    MemorySize: 512
    Role: !GetAtt 'EnvControllerRole.Arn'
    Runtime: nodejs12.x

EnvControllerRole:
  Type: AWS::IAM::Role
  Properties:
    AssumeRolePolicyDocument:
      Version: 2012-10-17
      Statement:
        -
          Effect: Allow
          Principal:
            Service:
              - lambda.amazonaws.com
          Action:
            - sts:AssumeRole
    Path: /
    Policies:
      - PolicyName: "EnvControllerStackUpdate"
        PolicyDocument:
          Version: '2012-10-17'
          Statement:
          - Effect: Allow
            Action:
              - cloudformation:DescribeStacks
              - cloudformation:UpdateStack
            Resource:  !Sub 'arn:aws:cloudformation:${AWS::Region}:${AWS::AccountId}:stack/${AppName}-${EnvName}/*'
            Condition:
              StringEquals:
                'cloudformation:ResourceTag/copilot-application': !Sub '${AppName}'
                'cloudformation:ResourceTag/copilot-environment': !Sub '${EnvName}'
      - PolicyName: "EnvControllerRolePass"
        PolicyDocument:
          Version: '2012-10-17'
          Statement:
          - Effect: Allow
            Action:
              - iam:PassRole
            Resource:  !Sub 'arn:aws:iam::${AWS::AccountId}:role/${AppName}-${EnvName}-CFNExecutionRole'
            Condition:
              StringEquals:
                'iam:ResourceTag/copilot-application': !Sub '${AppName}'
                'iam:ResourceTag/copilot-environment': !Sub '${EnvName}'
    ManagedPolicyArns:
      - arn:aws:iam::aws:policy/service-role/AWSLambdaBasicExecutionRole<|MERGE_RESOLUTION|>--- conflicted
+++ resolved
@@ -6,17 +6,7 @@
     ServiceToken: !GetAtt EnvControllerFunction.Arn
     Workload: !Ref WorkloadName
     EnvStack: !Sub '${AppName}-${EnvName}'
-<<<<<<< HEAD
-    Parameters: 
-      - 'ALBWorkloads'
-      {{- if requiresEFS .}}
-      - 'EFSWorkloads'
-      {{- end}}
-    # We need to force trigger this lambda function on all deployments, so we give it a random ID as input on all event types.
-    UpdateID: {{ randomUUID }}
-=======
     Parameters: {{ envControllerParams . }}
->>>>>>> eeb0c5c7
 
 EnvControllerFunction:
   Type: AWS::Lambda::Function
